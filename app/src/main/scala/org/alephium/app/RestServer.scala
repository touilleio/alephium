// Copyright 2018 The Alephium Authors
// This file is part of the alephium project.
//
// The library is free software: you can redistribute it and/or modify
// it under the terms of the GNU Lesser General Public License as published by
// the Free Software Foundation, either version 3 of the License, or
// (at your option) any later version.
//
// The library is distributed in the hope that it will be useful,
// but WITHOUT ANY WARRANTY; without even the implied warranty of
// MERCHANTABILITY or FITNESS FOR A PARTICULAR PURPOSE. See the
// GNU Lesser General Public License for more details.
//
// You should have received a copy of the GNU Lesser General Public License
// along with the library. If not, see <http://www.gnu.org/licenses/>.

package org.alephium.app

import scala.collection.immutable.ArraySeq
import scala.concurrent._

import com.typesafe.scalalogging.StrictLogging
import io.vertx.core.Vertx
import io.vertx.core.http.{HttpMethod, HttpServer}
import io.vertx.ext.web._
import io.vertx.ext.web.handler.CorsHandler
import sttp.tapir.client.sttp.SttpClientInterpreter
import sttp.tapir.server.vertx.VertxFutureServerInterpreter
import sttp.tapir.server.vertx.VertxFutureServerInterpreter._

import org.alephium.api.OpenAPIWriters.openApiJson
import org.alephium.flow.client.Node
import org.alephium.flow.mining.Miner
import org.alephium.http.{ServerOptions, SwaggerVertx}
import org.alephium.protocol.config.BrokerConfig
import org.alephium.util._
import org.alephium.wallet.web.WalletServer

// scalastyle:off method.length
class RestServer(
    val node: Node,
    val port: Int,
    val miner: ActorRefT[Miner.Command],
    val blocksExporter: BlocksExporter,
    val walletServer: Option[WalletServer]
)(implicit
    val brokerConfig: BrokerConfig,
    val apiConfig: ApiConfig,
    val executionContext: ExecutionContext
) extends EndpointsLogic
    with Documentation
    with Service
    with VertxFutureServerInterpreter
    with SttpClientInterpreter
    with StrictLogging {

<<<<<<< HEAD
  override val vertxFutureServerOptions                   = ServerOptions.serverOptions
  private val blockFlow: BlockFlow                        = node.blockFlow
  private val txHandler: ActorRefT[TxHandler.Command]     = node.allHandlers.txHandler
  private val viewHandler: ActorRefT[ViewHandler.Command] = node.allHandlers.viewHandler
  lazy val blockflowFetchMaxAge: Duration                 = apiConfig.blockflowFetchMaxAge

  implicit val groupConfig: GroupConfig = brokerConfig
  implicit val networkType: NetworkType = node.config.network.networkType
  implicit val askTimeout: Timeout      = Timeout(apiConfig.askTimeout.asScala)

  private val serverUtils: ServerUtils = new ServerUtils(networkType)

  private val backend = AsyncHttpClientFutureBackend()

  private var nodesOpt: Option[AVector[PeerAddress]] = None

  //TODO Do we want to cache the result once it's synced?
  private def withSyncedClique[A](f: => FutureTry[A]): FutureTry[A] = {
    viewHandler.ref
      .ask(InterCliqueManager.IsSynced)
      .mapTo[InterCliqueManager.SyncedResult]
      .flatMap { result =>
        if (result.isSynced) {
          f
        } else {
          Future.successful(Left(ApiError.ServiceUnavailable("The clique is not synced")))
        }
      }
  }

  private def withMinerAddressSet[A](f: => FutureTry[A]): FutureTry[A] = {
    node.allHandlers.viewHandler
      .ask(ViewHandler.GetMinerAddresses)
      .mapTo[Option[AVector[LockupScript]]]
      .flatMap {
        case Some(_) => f
        case None =>
          Future.successful(Left(ApiError.InternalServerError("Miner addresses are not set up")))
      }
  }

  private val getNodeInfoRoute = route(getNodeInfo) { _ =>
    for {
      isMining <- miner.ask(Miner.IsMining).mapTo[Boolean]
    } yield {
      Right(NodeInfo(isMining = isMining))
    }
  }

  private val getSelfCliqueRoute = route(getSelfClique) { _ =>
    fetchSelfClique()
  }

  private val getInterCliquePeerInfoRoute = route(getInterCliquePeerInfo) { _ =>
    node.cliqueManager
      .ask(InterCliqueManager.GetSyncStatuses)
      .mapTo[Seq[InterCliqueManager.SyncStatus]]
      .map { syncedStatuses =>
        Right(AVector.from(syncedStatuses.map(RestServer.interCliquePeerInfoFrom)))
      }
  }

  private val getDiscoveredNeighborsRoute = route(getDiscoveredNeighbors) { _ =>
    node.discoveryServer
      .ask(DiscoveryServer.GetNeighborPeers(None))
      .mapTo[DiscoveryServer.NeighborPeers]
      .map(response => Right(response.peers))
  }

  private val getBlockflowRoute = route(getBlockflow) { timeInterval =>
    //TODO Validation can be moved to the `EndpointInput[TimeInterval]` once
    //we update tapir to 0.18.0
    if (timeInterval.from > timeInterval.to) {
      Future.successful(
        Left(ApiError.BadRequest(s"`fromTs` must be before `toTs`"))
      )
    } else {
      Future.successful(
        serverUtils.getBlockflow(blockFlow, FetchRequest(timeInterval.from, timeInterval.to))
      )
    }
  }

  private val getBlockRoute = route(getBlock) { hash =>
    Future.successful(serverUtils.getBlock(blockFlow, GetBlock(hash)))
  }

  private val getBalanceRoute = route(getBalance) { address =>
    Future.successful(serverUtils.getBalance(blockFlow, GetBalance(address)))
  }

  private val getGroupRoute = route(getGroup) { address =>
    Future.successful(serverUtils.getGroup(GetGroup(address)))
  }

  private val getMisbehaviorsRoute = route(getMisbehaviors) { _ =>
    for {
      brokerPeers <- node.misbehaviorManager.ask(MisbehaviorManager.GetPeers).mapTo[Peers]
    } yield {
      Right(
        brokerPeers.peers.map { case MisbehaviorManager.Peer(addr, misbehavior) =>
          val status: PeerStatus = misbehavior match {
            case MisbehaviorManager.Penalty(value, _) => PeerStatus.Penalty(value)
            case MisbehaviorManager.Banned(until)     => PeerStatus.Banned(until)
          }
          PeerMisbehavior(addr, status)
        }
      )
    }
  }

  private val misbehaviorActionRoute = route(misbehaviorAction) {
    case MisbehaviorAction.Unban(peers) =>
      node.misbehaviorManager ! MisbehaviorManager.Unban(peers)
      node.discoveryServer ! DiscoveryServer.Unban(peers)
      Future.successful(Right(()))
  }

  private val getHashesAtHeightRoute = route(getHashesAtHeight) { case (chainIndex, height) =>
    Future.successful(
      serverUtils.getHashesAtHeight(
        blockFlow,
        chainIndex,
        GetHashesAtHeight(chainIndex.from.value, chainIndex.to.value, height)
      )
    )
  }

  private val getChainInfoRoute = route(getChainInfo) { chainIndex =>
    Future.successful(serverUtils.getChainInfo(blockFlow, chainIndex))
  }

  private val listUnconfirmedTransactionsRoute = route(listUnconfirmedTransactions) { chainIndex =>
    Future.successful(serverUtils.listUnconfirmedTransactions(blockFlow, chainIndex))
  }

  private val buildTransactionRoute = routeRedirect(buildTransaction)(
    buildTransaction =>
      withSyncedClique {
        Future.successful(
          serverUtils.buildTransaction(
            blockFlow,
            buildTransaction
          )
        )
      },
    bt => LockupScript.p2pkh(bt.fromPublicKey).groupIndex(brokerConfig)
  )

  private val buildSweepAllTransactionRoute = routeRedirect(buildSweepAllTransaction)(
    buildSweepAllTransaction =>
      withSyncedClique {
        Future.successful(
          serverUtils.buildSweepAllTransaction(
            blockFlow,
            buildSweepAllTransaction
          )
        )
      },
    bst => LockupScript.p2pkh(bst.fromPublicKey).groupIndex(brokerConfig)
  )

  private val submitTransactionRoute =
    routeRedirectWith[SubmitTransaction, TransactionTemplate, TxResult](submitTransaction)(
      tx => serverUtils.createTxTemplate(tx),
      tx =>
        withSyncedClique {
          serverUtils.submitTransaction(txHandler, tx)
        },
      _.fromGroup
    )

  private val getTransactionStatusRoute = route(getTransactionStatus) {
    case (txId, fromGroup, toGroup) =>
      searchTransactionStatus(txId, fromGroup, toGroup)
  }

  private def searchTransactionStatus(
      txId: Hash,
      chainFrom: Option[GroupIndex],
      chainTo: Option[GroupIndex]
  ): Future[ServerUtils.Try[TxStatus]] = {
    (chainFrom, chainTo) match {
      case (Some(from), Some(to)) =>
        Future.successful(
          serverUtils.getTransactionStatus(blockFlow, txId, ChainIndex(from, to))
        )
      case (Some(from), None) =>
        Future.successful(
          searchLocalTransactionStatus(txId, brokerConfig.chainIndexes.filter(_.from == from))
        )
      case (None, Some(to)) =>
        Future.successful(
          searchLocalTransactionStatus(txId, brokerConfig.chainIndexes.filter(_.to == to))
        )
      case (None, None) =>
        searchLocalTransactionStatus(txId, brokerConfig.chainIndexes) match {
          case Right(NotFound) =>
            searchTransactionStatusInOtherNodes(txId)
          case other => Future.successful(other)
        }
    }

  }

  private def searchLocalTransactionStatus(
      txId: Hash,
      chainIndexes: AVector[ChainIndex]
  ): ServerUtils.Try[TxStatus] = {
    @tailrec
    def rec(
        indexes: AVector[ChainIndex],
        currentRes: ServerUtils.Try[TxStatus]
    ): ServerUtils.Try[TxStatus] = {
      if (indexes.isEmpty) {
        currentRes
      } else {
        val index = indexes.head
        val res   = serverUtils.getTransactionStatus(blockFlow, txId, index)
        res match {
          case Right(NotFound) => rec(indexes.tail, res)
          case Right(_)        => res
          case Left(_)         => res
        }
      }
    }
    rec(chainIndexes, Right(NotFound))
  }

  @SuppressWarnings(Array("org.wartremover.warts.TraversableOps"))
  private def searchTransactionStatusInOtherNodes(txId: Hash): Future[ServerUtils.Try[TxStatus]] = {
    val otherGroupFrom = groupConfig.allGroups.filterNot(brokerConfig.contains)
    if (otherGroupFrom.isEmpty) {
      Future.successful(Right(NotFound))
    } else {
      @SuppressWarnings(Array("org.wartremover.warts.Recursion"))
      def rec(
          from: GroupIndex,
          remaining: AVector[GroupIndex]
      ): Future[ServerUtils.Try[TxStatus]] = {
        requestFromGroupIndex(
          from,
          Future.successful(Right(NotFound)),
          getTransactionStatus,
          (txId, Some(from), None)
        ).flatMap {
          case Right(NotFound) =>
            if (remaining.isEmpty) {
              Future.successful(Right(NotFound))
            } else {
              rec(remaining.head, remaining.tail)
            }
          case other => Future.successful(other)

        }
      }
      rec(otherGroupFrom.head, otherGroupFrom.tail)
    }
  }

  private val decodeUnsignedTransactionRoute = route(decodeUnsignedTransaction) { tx =>
    Future.successful(
      serverUtils.decodeUnsignedTransaction(tx.unsignedTx).map(Tx.from(_, networkType))
    )
  }

  private val minerActionRoute = route(minerAction) { action =>
    withSyncedClique {
      withMinerAddressSet {
        action match {
          case MinerAction.StartMining => serverUtils.execute(miner ! Miner.Start)
          case MinerAction.StopMining  => serverUtils.execute(miner ! Miner.Stop)
        }
      }
    }
  }

  private val minerListAddressesRoute = route(minerListAddresses) { _ =>
    viewHandler
      .ask(ViewHandler.GetMinerAddresses)
      .mapTo[Option[AVector[LockupScript.Asset]]]
      .map {
        case Some(lockupScripts) =>
          Right(
            MinerAddresses(
              lockupScripts.map(lockupScript => Address.Asset(networkType, lockupScript))
            )
          )
        case None => Left(ApiError.InternalServerError(s"Miner addresses are not set up"))
      }
  }

  private val minerUpdateAddressesRoute = route(minerUpdateAddresses) { minerAddresses =>
    Future.successful {
      Miner
        .validateAddresses(minerAddresses.addresses)
        .map(_ => viewHandler ! ViewHandler.UpdateMinerAddresses(minerAddresses.addresses))
        .left
        .map(ApiError.BadRequest(_))
    }
  }

  private val submitContractRoute = route(submitContract) { query =>
    withSyncedClique {
      serverUtils.submitContract(txHandler, query)
    }
  }

  private val buildContractRoute = route(buildContract) { query =>
    serverUtils.buildContract(blockFlow, query)
  }

  private val compileRoute = route(compile) { query => serverUtils.compile(query) }

  private val exportBlocksRoute = route(exportBlocks) { exportFile =>
    //Run the export in background
    Future.successful(
      blocksExporter
        .export(exportFile.filename)
        .left
        .map(error => logger.error(error.getMessage))
    )
    //Just validate the filename and return success
    Future.successful {
      blocksExporter
        .validateFilename(exportFile.filename)
        .map(_ => ())
        .left
        .map(error => ApiError.BadRequest(error.getMessage))
    }
  }

  @SuppressWarnings(Array("org.wartremover.warts.ToString"))
  private val metricsRoute = route(metrics) { _ =>
    Future.successful {
      val writer: Writer = new StringWriter()
      try {
        TextFormat.write004(writer, CollectorRegistry.defaultRegistry.metricFamilySamples())
        Right(writer.toString)
      } catch {
        case error: Throwable =>
          Left(ApiError.InternalServerError(error.getMessage))
      } finally {
        writer.close()
      }
    }
  }

  val walletEndpoints = walletServer.map(_.walletEndpoints).getOrElse(List.empty)

  private val swaggerUiRoute = new SwaggerVertx(openApiJson(openAPI)).route

  private val blockFlowRoute: AVector[Router => Route] = AVector(
    getNodeInfoRoute,
    getSelfCliqueRoute,
    getInterCliquePeerInfoRoute,
    getDiscoveredNeighborsRoute,
    getMisbehaviorsRoute,
    misbehaviorActionRoute,
    getBlockflowRoute,
    getBlockRoute,
    getBalanceRoute,
    getGroupRoute,
    getHashesAtHeightRoute,
    getChainInfoRoute,
    listUnconfirmedTransactionsRoute,
    buildTransactionRoute,
    buildSweepAllTransactionRoute,
    submitTransactionRoute,
    getTransactionStatusRoute,
    decodeUnsignedTransactionRoute,
    minerActionRoute,
    minerListAddressesRoute,
    minerUpdateAddressesRoute,
    submitContractRoute,
    compileRoute,
    exportBlocksRoute,
    buildContractRoute,
    metricsRoute,
    swaggerUiRoute
  )
=======
  override val vertxFutureServerOptions = ServerOptions.serverOptions
  node.blockFlow
  node.allHandlers.txHandler
  node.allHandlers.viewHandler
  lazy val blockflowFetchMaxAge = apiConfig.blockflowFetchMaxAge
  val walletEndpoints           = walletServer.map(_.walletEndpoints).getOrElse(List.empty)

  override val maybeApiKey = apiConfig.apiKey

  private val swaggerUiRoute = new SwaggerVertx(openApiJson(openAPI, maybeApiKey.isEmpty)).route

  private val blockFlowRoute: AVector[Router => Route] =
    AVector(
      getNodeInfoLogic,
      getSelfCliqueLogic,
      getInterCliquePeerInfoLogic,
      getDiscoveredNeighborsLogic,
      getMisbehaviorsLogic,
      misbehaviorActionLogic,
      getBlockflowLogic,
      getBlockLogic,
      getBalanceLogic,
      getGroupLogic,
      getHashesAtHeightLogic,
      getChainInfoLogic,
      listUnconfirmedTransactionsLogic,
      buildTransactionLogic,
      buildSweepAllTransactionLogic,
      submitTransactionLogic,
      getTransactionStatusLogic,
      decodeUnsignedTransactionLogic,
      minerActionLogic,
      minerListAddressesLogic,
      minerUpdateAddressesLogic,
      submitContractLogic,
      compileLogic,
      exportBlocksLogic,
      buildContractLogic,
      metricsLogic
    ).map(route(_)) :+ swaggerUiRoute
>>>>>>> 5989b3e8

  val routes: AVector[Router => Route] =
    walletServer.map(wallet => wallet.routes).getOrElse(AVector.empty) ++ blockFlowRoute

  override def subServices: ArraySeq[Service] = ArraySeq(node)

  private val vertx  = Vertx.vertx()
  private val router = Router.router(vertx)
  vertx
    .fileSystem()
    .existsBlocking(
      "META-INF/resources/webjars/swagger-ui/"
    ) // Fix swagger ui being not found on the first call
  private val server = vertx.createHttpServer().requestHandler(router)

  // scalastyle:off magic.number
  router
    .route()
    .handler(
      CorsHandler
        .create(".*.")
        .allowedMethod(HttpMethod.GET)
        .allowedMethod(HttpMethod.POST)
        .allowedMethod(HttpMethod.PUT)
        .allowedMethod(HttpMethod.HEAD)
        .allowedMethod(HttpMethod.OPTIONS)
        .allowedHeader("*")
        .allowCredentials(true)
        .maxAgeSeconds(1800)
    )
  // scalastyle:on magic.number

  routes.foreach(route => route(router))

  private val httpBindingPromise: Promise[HttpServer] = Promise()

  protected def startSelfOnce(): Future[Unit] = {
    for {
      httpBinding <- server.listen(port, apiConfig.networkInterface.getHostAddress).asScala
    } yield {
      logger.info(s"Listening http request on ${httpBinding.actualPort}")
      httpBindingPromise.success(httpBinding)
    }
  }

  protected def stopSelfOnce(): Future[Unit] =
    for {
      binding <- httpBindingPromise.future
      _       <- binding.close().asScala
    } yield {
      logger.info(s"http unbound")
      ()
    }
}

object RestServer {
  def apply(
      node: Node,
      miner: ActorRefT[Miner.Command],
      blocksExporter: BlocksExporter,
      walletServer: Option[WalletServer]
  )(implicit
      brokerConfig: BrokerConfig,
      apiConfig: ApiConfig,
      executionContext: ExecutionContext
  ): RestServer = {
    val restPort = node.config.network.restPort
    new RestServer(node, restPort, miner, blocksExporter, walletServer)
  }
}<|MERGE_RESOLUTION|>--- conflicted
+++ resolved
@@ -54,389 +54,6 @@
     with SttpClientInterpreter
     with StrictLogging {
 
-<<<<<<< HEAD
-  override val vertxFutureServerOptions                   = ServerOptions.serverOptions
-  private val blockFlow: BlockFlow                        = node.blockFlow
-  private val txHandler: ActorRefT[TxHandler.Command]     = node.allHandlers.txHandler
-  private val viewHandler: ActorRefT[ViewHandler.Command] = node.allHandlers.viewHandler
-  lazy val blockflowFetchMaxAge: Duration                 = apiConfig.blockflowFetchMaxAge
-
-  implicit val groupConfig: GroupConfig = brokerConfig
-  implicit val networkType: NetworkType = node.config.network.networkType
-  implicit val askTimeout: Timeout      = Timeout(apiConfig.askTimeout.asScala)
-
-  private val serverUtils: ServerUtils = new ServerUtils(networkType)
-
-  private val backend = AsyncHttpClientFutureBackend()
-
-  private var nodesOpt: Option[AVector[PeerAddress]] = None
-
-  //TODO Do we want to cache the result once it's synced?
-  private def withSyncedClique[A](f: => FutureTry[A]): FutureTry[A] = {
-    viewHandler.ref
-      .ask(InterCliqueManager.IsSynced)
-      .mapTo[InterCliqueManager.SyncedResult]
-      .flatMap { result =>
-        if (result.isSynced) {
-          f
-        } else {
-          Future.successful(Left(ApiError.ServiceUnavailable("The clique is not synced")))
-        }
-      }
-  }
-
-  private def withMinerAddressSet[A](f: => FutureTry[A]): FutureTry[A] = {
-    node.allHandlers.viewHandler
-      .ask(ViewHandler.GetMinerAddresses)
-      .mapTo[Option[AVector[LockupScript]]]
-      .flatMap {
-        case Some(_) => f
-        case None =>
-          Future.successful(Left(ApiError.InternalServerError("Miner addresses are not set up")))
-      }
-  }
-
-  private val getNodeInfoRoute = route(getNodeInfo) { _ =>
-    for {
-      isMining <- miner.ask(Miner.IsMining).mapTo[Boolean]
-    } yield {
-      Right(NodeInfo(isMining = isMining))
-    }
-  }
-
-  private val getSelfCliqueRoute = route(getSelfClique) { _ =>
-    fetchSelfClique()
-  }
-
-  private val getInterCliquePeerInfoRoute = route(getInterCliquePeerInfo) { _ =>
-    node.cliqueManager
-      .ask(InterCliqueManager.GetSyncStatuses)
-      .mapTo[Seq[InterCliqueManager.SyncStatus]]
-      .map { syncedStatuses =>
-        Right(AVector.from(syncedStatuses.map(RestServer.interCliquePeerInfoFrom)))
-      }
-  }
-
-  private val getDiscoveredNeighborsRoute = route(getDiscoveredNeighbors) { _ =>
-    node.discoveryServer
-      .ask(DiscoveryServer.GetNeighborPeers(None))
-      .mapTo[DiscoveryServer.NeighborPeers]
-      .map(response => Right(response.peers))
-  }
-
-  private val getBlockflowRoute = route(getBlockflow) { timeInterval =>
-    //TODO Validation can be moved to the `EndpointInput[TimeInterval]` once
-    //we update tapir to 0.18.0
-    if (timeInterval.from > timeInterval.to) {
-      Future.successful(
-        Left(ApiError.BadRequest(s"`fromTs` must be before `toTs`"))
-      )
-    } else {
-      Future.successful(
-        serverUtils.getBlockflow(blockFlow, FetchRequest(timeInterval.from, timeInterval.to))
-      )
-    }
-  }
-
-  private val getBlockRoute = route(getBlock) { hash =>
-    Future.successful(serverUtils.getBlock(blockFlow, GetBlock(hash)))
-  }
-
-  private val getBalanceRoute = route(getBalance) { address =>
-    Future.successful(serverUtils.getBalance(blockFlow, GetBalance(address)))
-  }
-
-  private val getGroupRoute = route(getGroup) { address =>
-    Future.successful(serverUtils.getGroup(GetGroup(address)))
-  }
-
-  private val getMisbehaviorsRoute = route(getMisbehaviors) { _ =>
-    for {
-      brokerPeers <- node.misbehaviorManager.ask(MisbehaviorManager.GetPeers).mapTo[Peers]
-    } yield {
-      Right(
-        brokerPeers.peers.map { case MisbehaviorManager.Peer(addr, misbehavior) =>
-          val status: PeerStatus = misbehavior match {
-            case MisbehaviorManager.Penalty(value, _) => PeerStatus.Penalty(value)
-            case MisbehaviorManager.Banned(until)     => PeerStatus.Banned(until)
-          }
-          PeerMisbehavior(addr, status)
-        }
-      )
-    }
-  }
-
-  private val misbehaviorActionRoute = route(misbehaviorAction) {
-    case MisbehaviorAction.Unban(peers) =>
-      node.misbehaviorManager ! MisbehaviorManager.Unban(peers)
-      node.discoveryServer ! DiscoveryServer.Unban(peers)
-      Future.successful(Right(()))
-  }
-
-  private val getHashesAtHeightRoute = route(getHashesAtHeight) { case (chainIndex, height) =>
-    Future.successful(
-      serverUtils.getHashesAtHeight(
-        blockFlow,
-        chainIndex,
-        GetHashesAtHeight(chainIndex.from.value, chainIndex.to.value, height)
-      )
-    )
-  }
-
-  private val getChainInfoRoute = route(getChainInfo) { chainIndex =>
-    Future.successful(serverUtils.getChainInfo(blockFlow, chainIndex))
-  }
-
-  private val listUnconfirmedTransactionsRoute = route(listUnconfirmedTransactions) { chainIndex =>
-    Future.successful(serverUtils.listUnconfirmedTransactions(blockFlow, chainIndex))
-  }
-
-  private val buildTransactionRoute = routeRedirect(buildTransaction)(
-    buildTransaction =>
-      withSyncedClique {
-        Future.successful(
-          serverUtils.buildTransaction(
-            blockFlow,
-            buildTransaction
-          )
-        )
-      },
-    bt => LockupScript.p2pkh(bt.fromPublicKey).groupIndex(brokerConfig)
-  )
-
-  private val buildSweepAllTransactionRoute = routeRedirect(buildSweepAllTransaction)(
-    buildSweepAllTransaction =>
-      withSyncedClique {
-        Future.successful(
-          serverUtils.buildSweepAllTransaction(
-            blockFlow,
-            buildSweepAllTransaction
-          )
-        )
-      },
-    bst => LockupScript.p2pkh(bst.fromPublicKey).groupIndex(brokerConfig)
-  )
-
-  private val submitTransactionRoute =
-    routeRedirectWith[SubmitTransaction, TransactionTemplate, TxResult](submitTransaction)(
-      tx => serverUtils.createTxTemplate(tx),
-      tx =>
-        withSyncedClique {
-          serverUtils.submitTransaction(txHandler, tx)
-        },
-      _.fromGroup
-    )
-
-  private val getTransactionStatusRoute = route(getTransactionStatus) {
-    case (txId, fromGroup, toGroup) =>
-      searchTransactionStatus(txId, fromGroup, toGroup)
-  }
-
-  private def searchTransactionStatus(
-      txId: Hash,
-      chainFrom: Option[GroupIndex],
-      chainTo: Option[GroupIndex]
-  ): Future[ServerUtils.Try[TxStatus]] = {
-    (chainFrom, chainTo) match {
-      case (Some(from), Some(to)) =>
-        Future.successful(
-          serverUtils.getTransactionStatus(blockFlow, txId, ChainIndex(from, to))
-        )
-      case (Some(from), None) =>
-        Future.successful(
-          searchLocalTransactionStatus(txId, brokerConfig.chainIndexes.filter(_.from == from))
-        )
-      case (None, Some(to)) =>
-        Future.successful(
-          searchLocalTransactionStatus(txId, brokerConfig.chainIndexes.filter(_.to == to))
-        )
-      case (None, None) =>
-        searchLocalTransactionStatus(txId, brokerConfig.chainIndexes) match {
-          case Right(NotFound) =>
-            searchTransactionStatusInOtherNodes(txId)
-          case other => Future.successful(other)
-        }
-    }
-
-  }
-
-  private def searchLocalTransactionStatus(
-      txId: Hash,
-      chainIndexes: AVector[ChainIndex]
-  ): ServerUtils.Try[TxStatus] = {
-    @tailrec
-    def rec(
-        indexes: AVector[ChainIndex],
-        currentRes: ServerUtils.Try[TxStatus]
-    ): ServerUtils.Try[TxStatus] = {
-      if (indexes.isEmpty) {
-        currentRes
-      } else {
-        val index = indexes.head
-        val res   = serverUtils.getTransactionStatus(blockFlow, txId, index)
-        res match {
-          case Right(NotFound) => rec(indexes.tail, res)
-          case Right(_)        => res
-          case Left(_)         => res
-        }
-      }
-    }
-    rec(chainIndexes, Right(NotFound))
-  }
-
-  @SuppressWarnings(Array("org.wartremover.warts.TraversableOps"))
-  private def searchTransactionStatusInOtherNodes(txId: Hash): Future[ServerUtils.Try[TxStatus]] = {
-    val otherGroupFrom = groupConfig.allGroups.filterNot(brokerConfig.contains)
-    if (otherGroupFrom.isEmpty) {
-      Future.successful(Right(NotFound))
-    } else {
-      @SuppressWarnings(Array("org.wartremover.warts.Recursion"))
-      def rec(
-          from: GroupIndex,
-          remaining: AVector[GroupIndex]
-      ): Future[ServerUtils.Try[TxStatus]] = {
-        requestFromGroupIndex(
-          from,
-          Future.successful(Right(NotFound)),
-          getTransactionStatus,
-          (txId, Some(from), None)
-        ).flatMap {
-          case Right(NotFound) =>
-            if (remaining.isEmpty) {
-              Future.successful(Right(NotFound))
-            } else {
-              rec(remaining.head, remaining.tail)
-            }
-          case other => Future.successful(other)
-
-        }
-      }
-      rec(otherGroupFrom.head, otherGroupFrom.tail)
-    }
-  }
-
-  private val decodeUnsignedTransactionRoute = route(decodeUnsignedTransaction) { tx =>
-    Future.successful(
-      serverUtils.decodeUnsignedTransaction(tx.unsignedTx).map(Tx.from(_, networkType))
-    )
-  }
-
-  private val minerActionRoute = route(minerAction) { action =>
-    withSyncedClique {
-      withMinerAddressSet {
-        action match {
-          case MinerAction.StartMining => serverUtils.execute(miner ! Miner.Start)
-          case MinerAction.StopMining  => serverUtils.execute(miner ! Miner.Stop)
-        }
-      }
-    }
-  }
-
-  private val minerListAddressesRoute = route(minerListAddresses) { _ =>
-    viewHandler
-      .ask(ViewHandler.GetMinerAddresses)
-      .mapTo[Option[AVector[LockupScript.Asset]]]
-      .map {
-        case Some(lockupScripts) =>
-          Right(
-            MinerAddresses(
-              lockupScripts.map(lockupScript => Address.Asset(networkType, lockupScript))
-            )
-          )
-        case None => Left(ApiError.InternalServerError(s"Miner addresses are not set up"))
-      }
-  }
-
-  private val minerUpdateAddressesRoute = route(minerUpdateAddresses) { minerAddresses =>
-    Future.successful {
-      Miner
-        .validateAddresses(minerAddresses.addresses)
-        .map(_ => viewHandler ! ViewHandler.UpdateMinerAddresses(minerAddresses.addresses))
-        .left
-        .map(ApiError.BadRequest(_))
-    }
-  }
-
-  private val submitContractRoute = route(submitContract) { query =>
-    withSyncedClique {
-      serverUtils.submitContract(txHandler, query)
-    }
-  }
-
-  private val buildContractRoute = route(buildContract) { query =>
-    serverUtils.buildContract(blockFlow, query)
-  }
-
-  private val compileRoute = route(compile) { query => serverUtils.compile(query) }
-
-  private val exportBlocksRoute = route(exportBlocks) { exportFile =>
-    //Run the export in background
-    Future.successful(
-      blocksExporter
-        .export(exportFile.filename)
-        .left
-        .map(error => logger.error(error.getMessage))
-    )
-    //Just validate the filename and return success
-    Future.successful {
-      blocksExporter
-        .validateFilename(exportFile.filename)
-        .map(_ => ())
-        .left
-        .map(error => ApiError.BadRequest(error.getMessage))
-    }
-  }
-
-  @SuppressWarnings(Array("org.wartremover.warts.ToString"))
-  private val metricsRoute = route(metrics) { _ =>
-    Future.successful {
-      val writer: Writer = new StringWriter()
-      try {
-        TextFormat.write004(writer, CollectorRegistry.defaultRegistry.metricFamilySamples())
-        Right(writer.toString)
-      } catch {
-        case error: Throwable =>
-          Left(ApiError.InternalServerError(error.getMessage))
-      } finally {
-        writer.close()
-      }
-    }
-  }
-
-  val walletEndpoints = walletServer.map(_.walletEndpoints).getOrElse(List.empty)
-
-  private val swaggerUiRoute = new SwaggerVertx(openApiJson(openAPI)).route
-
-  private val blockFlowRoute: AVector[Router => Route] = AVector(
-    getNodeInfoRoute,
-    getSelfCliqueRoute,
-    getInterCliquePeerInfoRoute,
-    getDiscoveredNeighborsRoute,
-    getMisbehaviorsRoute,
-    misbehaviorActionRoute,
-    getBlockflowRoute,
-    getBlockRoute,
-    getBalanceRoute,
-    getGroupRoute,
-    getHashesAtHeightRoute,
-    getChainInfoRoute,
-    listUnconfirmedTransactionsRoute,
-    buildTransactionRoute,
-    buildSweepAllTransactionRoute,
-    submitTransactionRoute,
-    getTransactionStatusRoute,
-    decodeUnsignedTransactionRoute,
-    minerActionRoute,
-    minerListAddressesRoute,
-    minerUpdateAddressesRoute,
-    submitContractRoute,
-    compileRoute,
-    exportBlocksRoute,
-    buildContractRoute,
-    metricsRoute,
-    swaggerUiRoute
-  )
-=======
   override val vertxFutureServerOptions = ServerOptions.serverOptions
   node.blockFlow
   node.allHandlers.txHandler
@@ -477,7 +94,6 @@
       buildContractLogic,
       metricsLogic
     ).map(route(_)) :+ swaggerUiRoute
->>>>>>> 5989b3e8
 
   val routes: AVector[Router => Route] =
     walletServer.map(wallet => wallet.routes).getOrElse(AVector.empty) ++ blockFlowRoute
