--- conflicted
+++ resolved
@@ -84,13 +84,8 @@
   def integer[Unknown: P]: P[BigInteger] = P(
     Index ~ (CharsWhileIn("0-9_") ~ ("." ~ CharsWhileIn("0-9_")).? ~
       ("e" ~ "-".? ~ CharsWhileIn("0-9")).?).! ~
-<<<<<<< HEAD
-      CharsWhileIn(" ", 0) ~ keyword("alph").?.!
+      CharsWhileIn(" ", 0) ~ token(Keyword.alph).?.!
   ).map { case (index, input, unit) =>
-=======
-      CharsWhileIn(" ", 0) ~ token(Keyword.alph).?.!
-  ).map { case (input, unit) =>
->>>>>>> a9d17766
     try {
       var num = new BigDecimal(input.replaceAll("_", ""))
       if (unit == "alph") num = num.multiply(new BigDecimal(ALPH.oneAlph.toBigInt))
