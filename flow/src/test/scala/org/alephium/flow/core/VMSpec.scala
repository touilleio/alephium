// Copyright 2018 The Alephium Authors
// This file is part of the alephium project.
//
// The library is free software: you can redistribute it and/or modify
// it under the terms of the GNU Lesser General Public License as published by
// the Free Software Foundation, either version 3 of the License, or
// (at your option) any later version.
//
// The library is distributed in the hope that it will be useful,
// but WITHOUT ANY WARRANTY; without even the implied warranty of
// MERCHANTABILITY or FITNESS FOR A PARTICULAR PURPOSE. See the
// GNU Lesser General Public License for more details.
//
// You should have received a copy of the GNU Lesser General Public License
// along with the library. If not, see <http://www.gnu.org/licenses/>.

package org.alephium.flow.core

import java.math.BigInteger

import scala.language.implicitConversions

import akka.util.ByteString
import org.scalatest.Assertion

import org.alephium.crypto._
import org.alephium.flow.FlowFixture
import org.alephium.flow.mempool.MemPool.AddedToSharedPool
import org.alephium.flow.validation.{TxScriptExeFailed, TxValidation}
import org.alephium.protocol.{ALPH, Hash, PublicKey}
import org.alephium.protocol.model._
import org.alephium.protocol.vm._
import org.alephium.protocol.vm.lang.Compiler
import org.alephium.serde.{deserialize, serialize, Serde}
import org.alephium.util._

// scalastyle:off file.size.limit method.length number.of.methods
class VMSpec extends AlephiumSpec {
  implicit def gasBox(n: Int): GasBox = GasBox.unsafe(n)

  it should "not start with private function" in new ContractFixture {
    val input =
      s"""
         |TxScript Foo {
         |  pub fn foo() -> () {
         |    return
         |  }
         |}
         |""".stripMargin
    val script      = Compiler.compileTxScript(input).rightValue
    val errorScript = StatefulScript.unsafe(AVector(script.methods.head.copy(isPublic = false)))
    intercept[AssertionError](simpleScript(blockFlow, chainIndex, errorScript)).getMessage is
      s"Right(TxScriptExeFailed($ExternalPrivateMethodCall))"
  }

  it should "overflow frame stack" in new FlowFixture {
    val input =
      s"""
         |TxScript Foo {
         |  pub fn main() -> () {
         |    foo(${frameStackMaxSize - 1})
         |  }
         |
         |  fn foo(n: U256) -> () {
         |    if (n > 0) {
         |      foo(n - 1)
         |    }
         |  }
         |}
         |""".stripMargin
    val script = Compiler.compileTxScript(input).rightValue

    val chainIndex = ChainIndex.unsafe(0, 0)
    intercept[AssertionError](simpleScript(blockFlow, chainIndex, script)).getMessage is
      s"Right(TxScriptExeFailed($OutOfGas))"
    intercept[AssertionError](
      simpleScript(blockFlow, chainIndex, script, gas = 400000)
    ).getMessage is
      s"Right(TxScriptExeFailed($StackOverflow))"
  }

  trait CallFixture extends FlowFixture {
    def access: String

    lazy val input0 =
      s"""
         |TxContract Foo(mut x: U256) {
         |  $access fn add(a: U256) -> () {
         |    x = x + a
         |    if (a > 0) {
         |      add(a - 1)
         |    }
         |    return
         |  }
         |}
         |""".stripMargin
    lazy val script0      = Compiler.compileContract(input0).rightValue
    lazy val initialState = AVector[Val](Val.U256(U256.Zero))

    lazy val chainIndex = ChainIndex.unsafe(0, 0)
    lazy val fromLockup = getGenesisLockupScript(chainIndex)
    lazy val txScript0  = contractCreation(script0, initialState, fromLockup, ALPH.alph(1))
    lazy val block0     = payableCall(blockFlow, chainIndex, txScript0)
    lazy val contractOutputRef0 =
      TxOutputRef.unsafe(block0.transactions.head, 0).asInstanceOf[ContractOutputRef]
    lazy val contractKey0 = contractOutputRef0.key

    lazy val input1 =
      s"""
         |TxContract Foo(mut x: U256) {
         |  pub fn add(a: U256) -> () {
         |    x = x + a
         |    if (a > 0) {
         |      add(a - 1)
         |    }
         |    return
         |  }
         |}
         |
         |TxScript Bar {
         |  pub fn call() -> () {
         |    let foo = Foo(#${contractKey0.toHexString})
         |    foo.add(4)
         |    return
         |  }
         |}
         |""".stripMargin
  }

  it should "not call external private function" in new CallFixture {
    val access: String = ""

    addAndCheck(blockFlow, block0, 1)
    checkState(blockFlow, chainIndex, contractKey0, initialState, contractOutputRef0)

    val script1 = Compiler.compileTxScript(input1, 1).rightValue
    intercept[AssertionError](simpleScript(blockFlow, chainIndex, script1)).getMessage is
      s"Right(TxScriptExeFailed($ExternalPrivateMethodCall))"
  }

  it should "handle contract states" in new CallFixture {
    val access: String = "pub"

    addAndCheck(blockFlow, block0, 1)
    checkState(blockFlow, chainIndex, contractKey0, initialState, contractOutputRef0)

    val script1   = Compiler.compileTxScript(input1, 1).rightValue
    val newState1 = AVector[Val](Val.U256(U256.unsafe(10)))
    val block1    = simpleScript(blockFlow, chainIndex, script1)
    addAndCheck(blockFlow, block1, 2)
    checkState(blockFlow, chainIndex, contractKey0, newState1, contractOutputRef0, numAssets = 4)

    val newState2 = AVector[Val](Val.U256(U256.unsafe(20)))
    val block2    = simpleScript(blockFlow, chainIndex, script1)
    addAndCheck(blockFlow, block2, 3)
    checkState(blockFlow, chainIndex, contractKey0, newState2, contractOutputRef0, numAssets = 6)
  }

  trait ContractFixture extends FlowFixture {
    val chainIndex     = ChainIndex.unsafe(0, 0)
    val genesisLockup  = getGenesisLockupScript(chainIndex)
    val genesisAddress = Address.Asset(genesisLockup)

    def createContract(
        input: String,
        initialState: AVector[Val],
        tokenAmount: Option[U256] = None,
        initialAlphAmount: U256 = dustUtxoAmount
    ): ContractOutputRef = {
      val contract = Compiler.compileContract(input).rightValue
      val txScript =
        contractCreation(contract, initialState, genesisLockup, initialAlphAmount, tokenAmount)
      val block = payableCall(blockFlow, chainIndex, txScript)

      val contractOutputRef =
        TxOutputRef.unsafe(block.transactions.head, 0).asInstanceOf[ContractOutputRef]

      deserialize[StatefulContract.HalfDecoded](serialize(contract.toHalfDecoded())).rightValue
        .toContract() isE contract
      addAndCheck(blockFlow, block)
      contractOutputRef
    }

    def createContractAndCheckState(
        input: String,
        numAssets: Int,
        numContracts: Int,
        initialState: AVector[Val] = AVector[Val](Val.U256(U256.Zero)),
        tokenAmount: Option[U256] = None,
        initialAlphAmount: U256 = dustUtxoAmount
    ): ContractOutputRef = {
      val contractOutputRef = createContract(input, initialState, tokenAmount, initialAlphAmount)

      val contractKey = contractOutputRef.key
      checkState(
        blockFlow,
        chainIndex,
        contractKey,
        initialState,
        contractOutputRef,
        numAssets,
        numContracts
      )

      contractOutputRef
    }

    def callTxScript(input: String): Block = {
      val script = Compiler.compileTxScript(input).rightValue
      script.toTemplateString() is Hex.toHexString(serialize(script))
      val block =
        if (script.entryMethod.isPayable) {
          payableCall(blockFlow, chainIndex, script)
        } else {
          simpleScript(blockFlow, chainIndex, script)
        }
      addAndCheck(blockFlow, block)
      block
    }

    def callTxScriptMulti(input: Int => String): Block = {
      val block0 = transfer(blockFlow, chainIndex, numReceivers = 10)
      addAndCheck(blockFlow, block0)
      val newAddresses = block0.nonCoinbase.head.unsigned.fixedOutputs.init.map(_.lockupScript)
      val scripts = AVector.tabulate(newAddresses.length) { index =>
        Compiler.compileTxScript(input(index)).fold(throw _, identity)
      }
      val block1 = simpleScriptMulti(blockFlow, chainIndex, newAddresses, scripts)
      addAndCheck(blockFlow, block1)
      block1
    }

    def testSimpleScript(main: String) = {
      val script = Compiler.compileTxScript(main).rightValue
      val block  = simpleScript(blockFlow, chainIndex, script)
      addAndCheck(blockFlow, block)
    }

    def failSimpleScript(main: String, failure: ExeFailure) = {
      val script = Compiler.compileTxScript(main).rightValue
      intercept[AssertionError](simpleScript(blockFlow, chainIndex, script)).getMessage is
        s"Right(TxScriptExeFailed($failure))"
    }

    def fail(blockFlow: BlockFlow, block: Block, failure: ExeFailure): Assertion = {
      intercept[AssertionError](addAndCheck(blockFlow, block)).getMessage is
        s"Right(ExistInvalidTx(TxScriptExeFailed($failure)))"
    }

    def fail(
        blockFlow: BlockFlow,
        chainIndex: ChainIndex,
        script: StatefulScript,
        failure: ExeFailure
    ) = {
      intercept[AssertionError](payableCall(blockFlow, chainIndex, script)).getMessage is
        s"Right(TxScriptExeFailed($failure))"
    }

    def checkContractState(
        contractId: String,
        contractAssetRef: ContractOutputRef,
        existed: Boolean
    ): Assertion = {
      val worldState  = blockFlow.getBestCachedWorldState(chainIndex.from).rightValue
      val contractKey = Hash.from(Hex.from(contractId).get).get
      worldState.contractState.exists(contractKey) isE existed
      worldState.outputState.exists(contractAssetRef) isE existed
    }
  }

  it should "not use up contract assets" in new ContractFixture {
    val input =
      """
         |TxContract Foo() {
         |  pub payable fn foo(address: Address) -> () {
         |    transferAlphFromSelf!(address, alphRemaining!(selfAddress!()))
         |  }
         |}
         |""".stripMargin

    val contractId = createContractAndCheckState(input, 2, 2, AVector.empty).key

    val main =
      s"""
         |TxScript Main {
         |  pub payable fn main() -> () {
         |    let foo = Foo(#${contractId.toHexString})
         |    foo.foo(@${genesisAddress.toBase58})
         |  }
         |}
         |
         |$input
         |""".stripMargin

    val script = Compiler.compileTxScript(main).rightValue
    fail(blockFlow, chainIndex, script, EmptyContractAsset)
  }

  it should "use latest worldstate when call external functions" in new ContractFixture {
    val input0 =
      s"""
         |TxContract Foo(mut x: U256) {
         |  pub fn get() -> (U256) {
         |    return x
         |  }
         |
         |  pub fn foo(foo: ByteVec, bar: ByteVec) -> () {
         |    x = x + 10
         |    x = Bar(bar).bar(foo)
         |    return
         |  }
         |}
         |
         |TxContract Bar(mut x: U256) {
         |  pub fn bar(foo: ByteVec) -> (U256) {
         |    return Foo(foo).get() + 100
         |  }
         |}
         |""".stripMargin
    val contractOutputRef0 = createContractAndCheckState(input0, 2, 2)
    val contractKey0       = contractOutputRef0.key

    val input1 =
      s"""
         |TxContract Bar(mut x: U256) {
         |  pub fn bar(foo: ByteVec) -> (U256) {
         |    return Foo(foo).get() + 100
         |  }
         |}
         |
         |TxContract Foo(mut x: U256) {
         |  pub fn get() -> (U256) {
         |    return x
         |  }
         |
         |  pub fn foo(foo: ByteVec, bar: ByteVec) -> () {
         |    x = x + 10
         |    x = Bar(bar).bar(foo)
         |    return
         |  }
         |}
         |
         |""".stripMargin
    val contractOutputRef1 = createContractAndCheckState(input1, 3, 3)
    val contractKey1       = contractOutputRef1.key

    val main =
      s"""
         |TxScript Main {
         |  pub fn main() -> () {
         |    let foo = Foo(#${contractKey0.toHexString})
         |    foo.foo(#${contractKey0.toHexString}, #${contractKey1.toHexString})
         |  }
         |}
         |
         |TxContract Foo(mut x: U256) {
         |  pub fn get() -> (U256) {
         |    return x
         |  }
         |
         |  pub fn foo(foo: ByteVec, bar: ByteVec) -> () {
         |    x = x + 10
         |    x = Bar(bar).bar(foo)
         |    return
         |  }
         |}
         |""".stripMargin
    val newState = AVector[Val](Val.U256(U256.unsafe(110)))
    testSimpleScript(main)

    val worldState = blockFlow.getBestPersistedWorldState(chainIndex.from).fold(throw _, identity)
    worldState.getContractStates().rightValue.length is 3

    checkState(
      blockFlow,
      chainIndex,
      contractKey0,
      newState,
      contractOutputRef0,
      numAssets = 5,
      numContracts = 3
    )
  }

  it should "issue new token" in new ContractFixture {
    val input =
      s"""
         |TxContract Foo(mut x: U256) {
         |  pub fn foo() -> () {
         |    return
         |  }
         |}
         |""".stripMargin
    val contractOutputRef = createContractAndCheckState(input, 2, 2, tokenAmount = Some(10000000))
    val contractKey       = contractOutputRef.key

    val worldState = blockFlow.getBestPersistedWorldState(chainIndex.from).fold(throw _, identity)
    worldState.getContractStates().rightValue.length is 2
    worldState.getContractOutputs(ByteString.empty, Int.MaxValue).rightValue.foreach {
      case (ref, output) =>
        if (ref != ContractOutputRef.forSMT) {
          output.tokens.head is (contractKey -> U256.unsafe(10000000))
        }
    }
  }

  // scalastyle:off method.length
  it should "test operators" in new ContractFixture {
    // scalastyle:off no.equal
    def expect(out: Int) =
      s"""
         |TxScript Inverse {
         |  pub fn main() -> () {
         |    let x = 10973
         |    let mut y = 1
         |    let mut i = 0
         |    while (i <= 8) {
         |      y = y ⊗ (2 ⊖ x ⊗ y)
         |      i = i + 1
         |    }
         |    let r = x ⊗ y
         |    assert!(r == $out)
         |
         |    test()
         |  }
         |
         |  fn test() -> () {
         |    assert!((33 + 2 - 3) * 5 / 7 % 11 == 0)
         |
         |    let x = 0
         |    let y = 1
         |    assert!(x << 1 == 0)
         |    assert!(x >> 1 == 0)
         |    assert!(y << 1 == 2)
         |    assert!(y >> 1 == 0)
         |    assert!(y << 255 != 0)
         |    assert!(y << 256 == 0)
         |    assert!(x & x == 0)
         |    assert!(x & y == 0)
         |    assert!(y & y == 1)
         |    assert!(x | x == 0)
         |    assert!(x | y == 1)
         |    assert!(y | y == 1)
         |    assert!(x ^ x == 0)
         |    assert!(x ^ y == 1)
         |    assert!(y ^ y == 0)
         |
         |    assert!((x < y) == true)
         |    assert!((x <= y) == true)
         |    assert!((x < x) == false)
         |    assert!((x <= x) == true)
         |    assert!((x > y) == false)
         |    assert!((x >= y) == false)
         |    assert!((x > x) == false)
         |    assert!((x >= x) == true)
         |
         |    assert!((true && true) == true)
         |    assert!((true && false) == false)
         |    assert!((false && false) == false)
         |    assert!((true || true) == true)
         |    assert!((true || false) == true)
         |    assert!((false || false) == false)
         |
         |    assert!(!true == false)
         |    assert!(!false == true)
         |  }
         |}
         |""".stripMargin
    // scalastyle:on no.equal

    testSimpleScript(expect(1))
    failSimpleScript(expect(2), AssertionFailed)
  }
  // scalastyle:on method.length

  // scalastyle:off no.equal
  it should "test ByteVec instructions" in new ContractFixture {
    def encode[T: Serde](t: T): String = Hex.toHexString(serialize(t))

    val i256    = UnsecureRandom.nextI256()
    val u256    = UnsecureRandom.nextU256()
    val address = Address.from(LockupScript.p2c(Hash.random))
    val bytes0  = Hex.toHexString(Hash.random.bytes)
    val bytes1  = Hex.toHexString(Hash.random.bytes)

    val main: String =
      s"""
         |TxScript ByteVecTest {
         |  pub fn main() -> () {
         |    assert!(byteVec!(true) == #${encode(true)})
         |    assert!(byteVec!(false) == #${encode(false)})
         |    assert!(byteVec!(${i256}i) == #${encode(i256)})
         |    assert!(byteVec!(${u256}) == #${encode(u256)})
         |    assert!(byteVec!(@${address.toBase58}) == #${encode(address.lockupScript)})
         |    assert!(# ++ #$bytes0 == #$bytes0)
         |    assert!(#$bytes0 ++ # == #$bytes0)
         |    assert!((#${bytes0} ++ #${bytes1}) == #${bytes0 ++ bytes1})
         |    assert!(size!(byteVec!(true)) == 1)
         |    assert!(size!(byteVec!(false)) == 1)
         |    assert!(size!(byteVec!(@${address.toBase58})) == 33)
         |    assert!(size!(#${bytes0} ++ #${bytes1}) == 64)
         |    assert!(zeros!(2) == #0000)
         |  }
         |}
         |""".stripMargin

    testSimpleScript(main)
  }

  // scalastyle:off no.equal
  it should "test contract instructions" in new ContractFixture {
    def createContract(input: String): (String, String, String, String) = {
      val contractId    = createContract(input, initialState = AVector.empty).key
      val worldState    = blockFlow.getBestPersistedWorldState(chainIndex.from).rightValue
      val contractState = worldState.getContractState(contractId).rightValue
      val address       = Address.Contract(LockupScript.p2c(contractId)).toBase58
      (
        contractId.toHexString,
        address,
        contractState.initialStateHash.toHexString,
        contractState.codeHash.toHexString
      )
    }

    val foo =
      s"""
         |TxContract Foo() {
         |  pub fn foo(fooId: ByteVec, fooHash: ByteVec, fooCodeHash: ByteVec, barId: ByteVec, barHash: ByteVec, barCodeHash: ByteVec, barAddress: Address) -> () {
         |    assert!(selfContractId!() == fooId)
         |    assert!(contractInitialStateHash!(fooId) == fooHash)
         |    assert!(contractInitialStateHash!(barId) == barHash)
         |    assert!(contractCodeHash!(fooId) == fooCodeHash)
         |    assert!(contractCodeHash!(barId) == barCodeHash)
         |    assert!(callerContractId!() == barId)
         |    assert!(callerAddress!() == barAddress)
         |    assert!(callerInitialStateHash!() == barHash)
         |    assert!(callerCodeHash!() == barCodeHash)
         |    assert!(isCalledFromTxScript!() == false)
         |    assert!(isAssetAddress!(barAddress) == false)
         |    assert!(isContractAddress!(barAddress) == true)
         |  }
         |}
         |""".stripMargin
    val (fooId, _, fooHash, fooCodeHash) = createContract(foo)

    val bar =
      s"""
         |TxContract Bar() {
         |  pub payable fn bar(fooId: ByteVec, fooHash: ByteVec, fooCodeHash: ByteVec, barId: ByteVec, barHash: ByteVec, barCodeHash: ByteVec, barAddress: Address) -> () {
         |    assert!(selfContractId!() == barId)
         |    assert!(selfAddress!() == barAddress)
         |    assert!(contractInitialStateHash!(fooId) == fooHash)
         |    assert!(contractInitialStateHash!(barId) == barHash)
         |    Foo(#$fooId).foo(fooId, fooHash, fooCodeHash, barId, barHash, barCodeHash, barAddress)
         |    assert!(isCalledFromTxScript!() == true)
         |    assert!(isPaying!(@$genesisAddress) == false)
         |    assert!(isAssetAddress!(@$genesisAddress) == true)
         |    assert!(isContractAddress!(@$genesisAddress) == false)
         |  }
         |}
         |
         |$foo
         |""".stripMargin
    val (barId, barAddress, barHash, barCodeHash) = createContract(bar)

    def main(state: String) =
      s"""
         |TxScript Main {
         |  pub payable fn main() -> () {
         |    Bar(#$barId).bar(#$fooId, #$fooHash, #$fooCodeHash, #$barId, #$barHash, #$barCodeHash, @$barAddress)
         |    approveAlph!(@$genesisAddress, ${ALPH.alph(1).v})
         |    copyCreateContract!(#$fooId, #$state)
         |    assert!(isPaying!(@$genesisAddress) == true)
         |  }
         |}
         |
         |$bar
         |""".stripMargin

    {
      val script = Compiler.compileTxScript(main("00")).rightValue
      val block  = payableCall(blockFlow, chainIndex, script)
      addAndCheck(blockFlow, block)
    }

    {
      info("Try to create a new contract with invalid number of fields")
      val script = Compiler.compileTxScript(main("010001")).rightValue
      fail(blockFlow, chainIndex, script, InvalidFieldLength)
    }
  }

  trait DestroyFixture extends ContractFixture {
    def prepareContract(
        contract: String,
        initialState: AVector[Val] = AVector.empty
    ): (String, ContractOutputRef) = {
      val contractId       = createContract(contract, initialState).key
      val worldState       = blockFlow.getBestCachedWorldState(chainIndex.from).rightValue
      val contractAssetRef = worldState.getContractState(contractId).rightValue.contractOutputRef
      contractId.toHexString -> contractAssetRef
    }
  }

  it should "destroy contract" in new DestroyFixture {
    val foo =
      s"""
         |TxContract Foo(mut x: U256) {
         |  pub payable fn destroy(targetAddress: Address) -> () {
         |    x = x + 1
         |    destroySelf!(targetAddress) // in practice, the contract should check the caller before destruction
         |  }
         |}
         |""".stripMargin
    val (fooId, fooAssetRef) = prepareContract(foo, AVector(Val.U256(0)))
    checkContractState(fooId, fooAssetRef, true)

    def main(targetAddress: String) =
      s"""
         |TxScript Main {
         |  pub payable fn main() -> () {
         |    Foo(#$fooId).destroy(@$targetAddress)
         |  }
         |}
         |
         |$foo
         |""".stripMargin

    {
      info("Destroy a contract with contract address")
      val address = Address.Contract(LockupScript.P2C(Hash.generate))
      val script  = Compiler.compileTxScript(main(address.toBase58)).rightValue
      fail(blockFlow, chainIndex, script, InvalidAddressTypeInContractDestroy)
      checkContractState(fooId, fooAssetRef, true)
    }

    {
      info("Destroy a contract twice, this should fail")
      val main =
        s"""
           |TxScript Main {
           |  pub payable fn main() -> () {
           |    Foo(#$fooId).destroy(@${genesisAddress.toBase58})
           |    Foo(#$fooId).destroy(@${genesisAddress.toBase58})
           |  }
           |}
           |
           |$foo
           |""".stripMargin
      val script = Compiler.compileTxScript(main).rightValue
      intercept[AssertionError](payableCall(blockFlow, chainIndex, script)).getMessage
        .startsWith("Right(TxScriptExeFailed(NonExistContract") is true
      checkContractState(fooId, fooAssetRef, true) // None of the two destruction will take place
    }

    {
      info("Destroy a contract properly")
      callTxScript(main(genesisAddress.toBase58))
      checkContractState(fooId, fooAssetRef, false)
    }
  }

  it should "migrate contract" in new DestroyFixture {
    val fooV1 =
      s"""
         |TxContract Foo(x: Bool) {
         |  pub fn foo(code: ByteVec, changeState: Bool) -> () {
         |    // in practice, we should check the permission for migration
         |    if (!changeState) {
         |      migrate!(code)
         |    } else {
         |      migrateWithState!(code, #010000)
         |    }
         |  }
<<<<<<< HEAD
=======
         |
         |  pub fn checkX(expected: Bool) -> () {
         |    assert!(x == expected)
         |  }
>>>>>>> 2f28e1bf
         |}
         |""".stripMargin
    val (fooId, _) = prepareContract(fooV1, AVector[Val](Val.True))
    val fooV2 =
      s"""
         |TxContract Foo(x: Bool) {
         |  pub fn foo(code: ByteVec, changeState: Bool) -> () {
         |    if (changeState) {
         |      migrateWithState!(code, #010000)
         |    } else {
         |      migrate!(code)
         |    }
         |  }
<<<<<<< HEAD
=======
         |
         |  pub fn checkX(expected: Bool) -> () {
         |    assert!(x == expected)
         |  }
>>>>>>> 2f28e1bf
         |}
         |""".stripMargin
    val fooV2Code = Compiler.compileContract(fooV2).rightValue

<<<<<<< HEAD
    def main(changeState: String): String =
      s"""
         |TxScript Main {
         |  pub payable fn main() -> () {
         |    Foo(#$fooId).foo(#${Hex.toHexString(serialize(fooV2Code))}, ${changeState})
=======
    def main(changeState: String, expected: String): String =
      s"""
         |TxScript Main {
         |  pub payable fn main() -> () {
         |    let foo = Foo(#$fooId)
         |    foo.foo(#${Hex.toHexString(serialize(fooV2Code))}, ${changeState})
         |    foo.checkX(${expected})
>>>>>>> 2f28e1bf
         |  }
         |}
         |
         |$fooV1
         |""".stripMargin

    {
      info("migrate without state change")
<<<<<<< HEAD
      callTxScript(main("false"))
=======
      callTxScript(main("false", "true"))
>>>>>>> 2f28e1bf
      val worldState  = blockFlow.getBestCachedWorldState(chainIndex.from).rightValue
      val contractKey = Hash.from(Hex.from(fooId).get).get
      val obj         = worldState.getContractObj(contractKey).rightValue
      obj.contractId is contractKey
      obj.code is fooV2Code.toHalfDecoded()
      obj.initialFields is AVector[Val](Val.True)
    }

    {
      info("migrate with state change")
<<<<<<< HEAD
      callTxScript(main("true"))
=======
      callTxScript(main("true", "false"))
>>>>>>> 2f28e1bf
      val worldState  = blockFlow.getBestCachedWorldState(chainIndex.from).rightValue
      val contractKey = Hash.from(Hex.from(fooId).get).get
      val obj         = worldState.getContractObj(contractKey).rightValue
      obj.contractId is contractKey
      obj.code is fooV2Code.toHalfDecoded()
      obj.initialFields is AVector[Val](Val.False)
    }
  }

  it should "call contract destroy function from another contract" in new DestroyFixture {
    val foo =
      s"""
         |TxContract Foo() {
         |  pub payable fn destroy(targetAddress: Address) -> () {
         |    destroySelf!(targetAddress) // in practice, the contract should check the caller before destruction
         |  }
         |}
         |""".stripMargin
    val (fooId, fooAssetRef) = prepareContract(foo)
    checkContractState(fooId, fooAssetRef, true)

    val bar =
      s"""
         |TxContract Bar() {
         |  pub payable fn bar(targetAddress: Address) -> () {
         |    Foo(#$fooId).destroy(targetAddress) // in practice, the contract should check the caller before destruction
         |  }
         |}
         |
         |$foo
         |""".stripMargin
    val barId = createContract(bar, AVector.empty).key.toHexString

    val main =
      s"""
         |TxScript Main {
         |  pub payable fn main() -> () {
         |    Bar(#$barId).bar(@${genesisAddress.toBase58})
         |  }
         |}
         |
         |$bar
         |""".stripMargin

    callTxScript(main)
    checkContractState(fooId, fooAssetRef, false)
  }

  it should "not call contract destroy function from the same contract" in new DestroyFixture {
    val foo =
      s"""
         |TxContract Foo() {
         |  pub payable fn foo(targetAddress: Address) -> () {
         |    approveAlph!(selfAddress!(), alphRemaining!(selfAddress!()))
         |    destroy(targetAddress)
         |  }
         |
         |  pub payable fn destroy(targetAddress: Address) -> () {
         |    destroySelf!(targetAddress) // in practice, the contract should check the caller before destruction
         |  }
         |}
         |""".stripMargin
    val (fooId, fooAssetRef) = prepareContract(foo)
    checkContractState(fooId, fooAssetRef, true)

    val main =
      s"""
         |TxScript Main {
         |  pub payable fn main() -> () {
         |    Foo(#$fooId).foo(@${genesisAddress.toBase58})
         |  }
         |}
         |
         |$foo
         |""".stripMargin
    val script = Compiler.compileTxScript(main).rightValue
    val errorMessage =
      intercept[AssertionError](payableCall(blockFlow, chainIndex, script)).getMessage
    errorMessage.startsWith("Right(TxScriptExeFailed(UncaughtKeyNotFoundError") is true
  }

  it should "fetch block env" in new ContractFixture {
    def main(latestHeader: BlockHeader) =
      s"""
         |TxScript Main {
         |  pub fn main() -> () {
         |    assert!(networkId!() == #02)
         |    assert!(blockTimeStamp!() >= ${latestHeader.timestamp.millis})
         |    assert!(blockTarget!() == ${latestHeader.target.value})
         |  }
         |}
         |""".stripMargin

    def test() = {
      val latestTip    = blockFlow.getHeaderChain(chainIndex).getBestTipUnsafe()
      val latestHeader = blockFlow.getBlockHeaderUnsafe(latestTip)
      testSimpleScript(main(latestHeader))
    }

    // we test with three new blocks
    test()
    test()
    test()
  }

  it should "fetch tx env" in new ContractFixture {
    val zeroId = Hash.zero
    def main(index: Int) =
      s"""
         |TxScript TxEnv {
         |  pub fn main() -> () {
         |    assert!(txId!() != #${zeroId.toHexString})
         |    assert!(txCaller!($index) == @${genesisAddress.toBase58})
         |    assert!(txCallerSize!() == 1)
         |  }
         |}
         |""".stripMargin
    testSimpleScript(main(0))
    failSimpleScript(main(1), InvalidTxInputIndex)
  }

  // scalastyle:off regex
  it should "test hash built-ins" in new ContractFixture {
    val input = Hex.toHexString(ByteString.fromString("Hello World1"))
    val main =
      s"""
         |TxScript Main {
         |  pub fn main() -> () {
         |    assert!(blake2b!(#$input) == #8947bee8a082f643a8ceab187d866e8ec0be8c2d7d84ffa8922a6db77644b37a)
         |    assert!(blake2b!(#$input) != #8947bee8a082f643a8ceab187d866e8ec0be8c2d7d84ffa8922a6db77644b370)
         |    assert!(keccak256!(#$input) == #2744686CE50A2A5AE2A94D18A3A51149E2F21F7EEB4178DE954A2DFCADC21E3C)
         |    assert!(keccak256!(#$input) != #2744686CE50A2A5AE2A94D18A3A51149E2F21F7EEB4178DE954A2DFCADC21E30)
         |    assert!(sha256!(#$input) == #6D1103674F29502C873DE14E48E9E432EC6CF6DB76272C7B0DAD186BB92C9A9A)
         |    assert!(sha256!(#$input) != #6D1103674F29502C873DE14E48E9E432EC6CF6DB76272C7B0DAD186BB92C9A90)
         |    assert!(sha3!(#$input) == #f5ad69e6b85ae4a51264df200c2bd19fbc337e4160c77dfaa1ea98cbae8ed743)
         |    assert!(sha3!(#$input) != #f5ad69e6b85ae4a51264df200c2bd19fbc337e4160c77dfaa1ea98cbae8ed740)
         |  }
         |}
         |""".stripMargin
    testSimpleScript(main)
  }

  // scalastyle:off no.equal
  it should "test signature built-ins" in new ContractFixture {
    val zero                     = Hash.zero.toHexString
    val (p256Pri, p256Pub)       = SecP256K1.generatePriPub()
    val p256Sig                  = SecP256K1.sign(Hash.zero.bytes, p256Pri).toHexString
    val (ed25519Pri, ed25519Pub) = ED25519.generatePriPub()
    val ed25519Sig               = ED25519.sign(Hash.zero.bytes, ed25519Pri).toHexString
    def main(p256Sig: String, ed25519Sig: String) =
      s"""
         |TxScript Main {
         |  pub fn main() -> () {
         |    verifySecP256K1!(#$zero, #${p256Pub.toHexString}, #$p256Sig)
         |    verifyED25519!(#$zero, #${ed25519Pub.toHexString}, #$ed25519Sig)
         |  }
         |}
         |""".stripMargin
    testSimpleScript(main(p256Sig, ed25519Sig))
    failSimpleScript(main(SecP256K1Signature.zero.toHexString, ed25519Sig), InvalidSignature)
    failSimpleScript(main(p256Sig, ED25519Signature.zero.toHexString), InvalidSignature)
  }

  it should "test eth ecrecover" in new ContractFixture with EthEcRecoverFixture {
    def main(messageHash: ByteString, signature: ByteString, address: ByteString) =
      s"""
         |TxScript Main {
         |  pub fn main() -> () {
         |    let address = ethEcRecover!(#${Hex.toHexString(messageHash)},
         |      #${Hex.toHexString(signature)})
         |    assert!(address == #${Hex.toHexString(address)})
         |  }
         |}
         |""".stripMargin
    testSimpleScript(main(messageHash.bytes, signature, address))
    failSimpleScript(main(signature, messageHash.bytes, address), FailedInRecoverEthAddress)
    failSimpleScript(
      main(messageHash.bytes, signature, Hash.random.bytes.take(20)),
      AssertionFailed
    )
  }

  it should "test locktime built-ins" in new ContractFixture {
    // avoid genesis blocks due to genesis timestamp
    val block = transfer(blockFlow, chainIndex)
    addAndCheck(blockFlow, block)

    def main(absoluteTimeLock: TimeStamp, relativeTimeLock: Duration, txIndex: Int) =
      s"""
         |TxScript Main {
         |  pub fn main() -> () {
         |    verifyAbsoluteLocktime!(${absoluteTimeLock.millis})
         |    verifyRelativeLocktime!(${txIndex}, ${relativeTimeLock.millis})
         |  }
         |}
         |""".stripMargin
    testSimpleScript(main(block.timestamp, Duration.unsafe(1), 0))
    failSimpleScript(main(block.timestamp, Duration.unsafe(1), 1), InvalidTxInputIndex)
    failSimpleScript(
      main(TimeStamp.now() + Duration.ofMinutesUnsafe(1), Duration.unsafe(1), 0),
      AbsoluteLockTimeVerificationFailed
    )
    failSimpleScript(
      main(block.timestamp, Duration.ofMinutesUnsafe(1), 0),
      RelativeLockTimeVerificationFailed
    )
  }

  it should "test u256 to bytes" in new ContractFixture {
    def genNumber(size: Int): BigInteger =
      BigInteger.ONE.shiftLeft(size * 8).subtract(BigInteger.ONE)
    def main(func: String, size: Int): String = {
      val number = U256.from(genNumber(size)).getOrElse(U256.MaxValue)
      val hex    = Hex.toHexString(IndexedSeq.fill(size)(0xff.toByte))
      s"""
         |TxScript Main {
         |  pub fn main() -> () {
         |    assert!($func($number) == #$hex)
         |  }
         |}
         |""".stripMargin
    }

    Array(1, 2, 4, 8, 16).foreach { size =>
      val name = s"u256To${size}Byte!"
      testSimpleScript(main(name, size))
      val number = Val.U256(U256.unsafe(genNumber(size + 1)))
      failSimpleScript(main(name, size + 1), InvalidConversion(number, Val.ByteVec))
    }
    testSimpleScript(main("u256To32Byte!", 32))
    failSimpleScript(main("u256To32Byte!", 33), AssertionFailed)
  }

  it should "test u256 from bytes" in new ContractFixture {
    def main(func: String, size: Int): String = {
      val number = BigInteger.ONE.shiftLeft(size * 8).subtract(BigInteger.ONE)
      val u256   = U256.from(number).getOrElse(U256.MaxValue)
      val hex    = Hex.toHexString(IndexedSeq.fill(size)(0xff.toByte))
      s"""
         |TxScript Main {
         |  pub fn main() -> () {
         |    assert!($func(#$hex) == $u256)
         |  }
         |}
         |""".stripMargin
    }

    Array(2, 4, 8, 16, 32).foreach { size =>
      val name = s"u256From${size}Byte!"
      testSimpleScript(main(name, size))
      failSimpleScript(main(name, size + 1), InvalidBytesSize)
      failSimpleScript(main(name, size - 1), InvalidBytesSize)
    }
    testSimpleScript(main("u256From1Byte!", 1))
    failSimpleScript(main("u256From1Byte!", 2), InvalidBytesSize)
  }

  it should "test bytevec slice" in new ContractFixture {
    val hex = "1b6dffea4ac54dbc4bbc65169dd054de826add0c62a85789662d477116304488"
    def main(start: Int, end: Int, slice: String): String = {
      s"""
         |TxScript Main {
         |  pub fn main() -> () {
         |    assert!(byteVecSlice!(#$hex, $start, $end) == #$slice)
         |  }
         |}
         |""".stripMargin
    }

    testSimpleScript(main(4, 13, hex.slice(4 * 2, 13 * 2)))
    testSimpleScript(main(4, 4, ""))
    failSimpleScript(main(13, 4, "00"), InvalidBytesSliceArg)
    failSimpleScript(main(4, 33, "00"), InvalidBytesSliceArg)
  }

  it should "test bytevec to address" in new ContractFixture {
    val p2pkhAddress = Address.p2pkh(PublicKey.generate)
    val p2shAddress  = Address.Asset(LockupScript.p2sh(Hash.generate))
    val p2mpkhAddress = Address.Asset(
      LockupScript.p2mpkhUnsafe(
        AVector.fill(3)(PublicKey.generate),
        2
      )
    )
    val p2cAddress = Address.contract(Hash.generate)
    def main(address: Address): String = {
      val hex = Hex.toHexString(serialize(address.lockupScript))
      s"""
         |TxScript Main {
         |  pub fn main() -> () {
         |    assert!(byteVecToAddress!(#$hex) == @${address.toBase58})
         |  }
         |}
         |""".stripMargin
    }

    testSimpleScript(main(p2pkhAddress))
    testSimpleScript(main(p2shAddress))
    testSimpleScript(main(p2mpkhAddress))
    testSimpleScript(main(p2cAddress))
  }

  it should "create and use NFT contract" in new ContractFixture {
    val nftContract =
      s"""
         |// credits to @chloekek
         |TxContract Nft(author: Address, price: U256)
         |{
         |    pub payable fn buy(buyer: Address) -> ()
         |    {
         |        transferAlph!(buyer, author, price)
         |        transferTokenFromSelf!(buyer, selfTokenId!(), 1)
         |        destroySelf!(author)
         |    }
         |}
         |""".stripMargin
    val tokenId =
      createContractAndCheckState(
        nftContract,
        2,
        2,
        initialState =
          AVector[Val](Val.Address(genesisAddress.lockupScript), Val.U256(U256.unsafe(1000000))),
        tokenAmount = Some(1024)
      ).key

    callTxScript(
      s"""
         |TxScript Main
         |{
         |    pub payable fn main() -> ()
         |    {
         |        approveAlph!(@${genesisAddress.toBase58}, 1000000)
         |        Nft(#${tokenId.toHexString}).buy(@${genesisAddress.toBase58})
         |    }
         |}
         |
         |$nftContract
         |""".stripMargin
    )
  }

  it should "create and use Uniswap-like contract" in new ContractFixture {
    val tokenContract =
      s"""
         |TxContract Token(mut x: U256) {
         |  pub payable fn withdraw(address: Address, amount: U256) -> () {
         |    transferTokenFromSelf!(address, selfTokenId!(), amount)
         |  }
         |}
         |""".stripMargin
    val tokenContractKey =
      createContractAndCheckState(tokenContract, 2, 2, tokenAmount = Some(1024)).key
    val tokenId = tokenContractKey

    callTxScript(s"""
                    |TxScript Main {
                    |  pub payable fn main() -> () {
                    |    let token = Token(#${tokenContractKey.toHexString})
                    |    token.withdraw(@${genesisAddress.toBase58}, 1024)
                    |  }
                    |}
                    |
                    |$tokenContract
                    |""".stripMargin)
    val swapContractKey = createContract(
      AMMContract.swapContract,
      AVector[Val](Val.ByteVec.from(tokenId), Val.U256(U256.Zero), Val.U256(U256.Zero)),
      tokenAmount = Some(1024)
    ).key

    def checkSwapBalance(alphReserve: U256, tokenReserve: U256) = {
      val worldState = blockFlow.getBestPersistedWorldState(chainIndex.from).fold(throw _, identity)
      val output     = worldState.getContractAsset(swapContractKey).rightValue
      output.amount is alphReserve
      output.tokens.toSeq.toMap.getOrElse(tokenId, U256.Zero) is tokenReserve
    }

    checkSwapBalance(dustUtxoAmount, 0)

    callTxScript(s"""
                    |TxScript Main {
                    |  pub payable fn main() -> () {
                    |    approveAlph!(@${genesisAddress.toBase58}, 10)
                    |    approveToken!(@${genesisAddress.toBase58}, #${tokenId.toHexString}, 100)
                    |    let swap = Swap(#${swapContractKey.toHexString})
                    |    swap.addLiquidity(@${genesisAddress.toBase58}, 10, 100)
                    |  }
                    |}
                    |
                    |${AMMContract.swapContract}
                    |""".stripMargin)
    checkSwapBalance(dustUtxoAmount + 10, 100)

    callTxScript(s"""
                    |TxScript Main {
                    |  pub payable fn main() -> () {
                    |    approveAlph!(@${genesisAddress.toBase58}, 10)
                    |    let swap = Swap(#${swapContractKey.toHexString})
                    |    swap.swapToken(@${genesisAddress.toBase58}, 10)
                    |  }
                    |}
                    |
                    |${AMMContract.swapContract}
                    |""".stripMargin)
    checkSwapBalance(dustUtxoAmount + 20, 50)

    callTxScript(s"""
                    |TxScript Main {
                    |  pub payable fn main() -> () {
                    |    approveToken!(@${genesisAddress.toBase58}, #${tokenId.toHexString}, 50)
                    |    let swap = Swap(#${swapContractKey.toHexString})
                    |    swap.swapAlph(@${genesisAddress.toBase58}, 50)
                    |  }
                    |}
                    |
                    |${AMMContract.swapContract}
                    |""".stripMargin)
    checkSwapBalance(dustUtxoAmount + 10, 100)
  }

  it should "execute tx in random order" in new ContractFixture {
    val testContract =
      s"""
         |TxContract Foo(mut x: U256) {
         |  pub fn foo(y: U256) -> () {
         |    x = x * 10 + y
         |  }
         |}
         |""".stripMargin
    val contractKey = createContractAndCheckState(testContract, 2, 2).key

    val block = callTxScriptMulti(index => s"""
         |TxScript Main {
         |  pub fn main() -> () {
         |    let foo = Foo(#${contractKey.toHexString})
         |    foo.foo($index)
         |  }
         |}
         |
         |$testContract
         |""".stripMargin)

    val expected      = block.getNonCoinbaseExecutionOrder.fold(0L)(_ * 10 + _)
    val worldState    = blockFlow.getBestPersistedWorldState(chainIndex.from).fold(throw _, identity)
    val contractState = worldState.getContractState(contractKey).fold(throw _, identity)
    contractState.fields is AVector[Val](Val.U256(U256.unsafe(expected)))
  }

  it should "be able to call a contract multiple times in a block" in new ContractFixture {
    val testContract =
      s"""
        |TxContract Foo(mut x: U256) {
        |  pub payable fn foo(address: Address) -> () {
        |    x = x + 1
        |    transferAlphFromSelf!(address, ${ALPH.cent(1).v})
        |  }
        |}
        |""".stripMargin
    val contractId =
      createContractAndCheckState(
        testContract,
        2,
        2,
        initialAlphAmount = ALPH.alph(1)
      ).key

    def checkContract(alphReserve: U256, x: Int) = {
      val worldState = blockFlow.getBestPersistedWorldState(chainIndex.from).rightValue
      val state      = worldState.getContractState(contractId).rightValue
      state.fields is AVector[Val](Val.U256(x))
      val output = worldState.getContractAsset(contractId).rightValue
      output.amount is alphReserve
    }

    checkContract(ALPH.alph(1), 0)

    val block0 = transfer(blockFlow, chainIndex, amount = ALPH.alph(10), numReceivers = 10)
    addAndCheck(blockFlow, block0)
    val newAddresses = block0.nonCoinbase.head.unsigned.fixedOutputs.init.map(_.lockupScript)

    def main(address: LockupScript.Asset) =
      s"""
         |TxScript Main {
         |  pub payable fn main() -> () {
         |    let foo = Foo(#${contractId.toHexString})
         |    foo.foo(@${Address.Asset(address).toBase58})
         |  }
         |}
         |
         |$testContract
         |""".stripMargin

    val validator = TxValidation.build
    val simpleTx  = transfer(blockFlow, chainIndex).nonCoinbase.head.toTemplate
    blockFlow.getMemPool(chainIndex).addNewTx(chainIndex, simpleTx, TimeStamp.now())
    newAddresses.foreachWithIndex { case (address, index) =>
      val gas    = if (index % 2 == 0) 20000 else 200000
      val script = Compiler.compileTxScript(main(address)).rightValue
      val tx = payableCallTxTemplate(
        blockFlow,
        chainIndex,
        address,
        script,
        initialGas = gas,
        validation = false
      )

      if (index % 2 == 0) {
        assume(tx.chainIndex == chainIndex)
        validator.validateMempoolTxTemplate(tx, blockFlow).leftValue isE TxScriptExeFailed(OutOfGas)
      } else {
        validator.validateMempoolTxTemplate(tx, blockFlow) isE ()
      }
      blockFlow
        .getMemPool(chainIndex)
        .addNewTx(chainIndex, tx, TimeStamp.now()) is AddedToSharedPool
    }

    val blockTemplate =
      blockFlow.prepareBlockFlowUnsafe(chainIndex, getGenesisLockupScript(chainIndex))
    blockTemplate.transactions.length is 12
    blockTemplate.transactions.filter(_.scriptExecutionOk == false).length is 5
    val block = mine(blockFlow, blockTemplate)
    addAndCheck0(blockFlow, block)
    checkContract(ALPH.cent(95), 5)
  }

  it should "test contract inheritance" in new ContractFixture {
    val contract: String =
      s"""
         |TxContract Child(mut x: U256) extends Parent0(x), Parent1(x) {
         |  pub fn foo() -> () {
         |    p0()
         |    p1()
         |    gp()
         |  }
         |}
         |
         |TxContract Grandparent(mut x: U256) {
         |  event GP(value: U256)
         |
         |  fn gp() -> () {
         |    x = x + 1
         |    emit GP(x)
         |  }
         |}
         |
         |TxContract Parent0(mut x: U256) extends Grandparent(x) {
         |  event Parent0(x: U256)
         |
         |  fn p0() -> () {
         |    emit Parent0(1)
         |    gp()
         |  }
         |}
         |
         |TxContract Parent1(mut x: U256) extends Grandparent(x) {
         |  event Parent1(x: U256)
         |
         |  fn p1() -> () {
         |    emit Parent1(2)
         |    gp()
         |  }
         |}
         |""".stripMargin

    val contractOutputRef = createContract(contract, AVector(Val.U256(0)))
    val contractId        = contractOutputRef.key.toHexString
    checkContractState(contractId, contractOutputRef, true)

    val script =
      s"""
         |TxScript Main {
         |  pub fn main() -> () {
         |    let child = Child(#$contractId)
         |    child.foo()
         |  }
         |}
         |$contract
         |""".stripMargin

    val main  = Compiler.compileTxScript(script).rightValue
    val block = simpleScript(blockFlow, chainIndex, main)
    val txId  = block.nonCoinbase.head.id
    addAndCheck(blockFlow, block)

    val worldState    = blockFlow.getBestCachedWorldState(chainIndex.from).rightValue
    val contractState = worldState.getContractState(contractOutputRef.key).rightValue
    contractState.fields is AVector[Val](Val.U256(3))
    getLogStates(blockFlow, chainIndex.from, contractOutputRef.key, 0).value is
      LogStates(
        block.hash,
        contractOutputRef.key,
        AVector(
          LogState(txId, 1, AVector(Val.U256(1))),
          LogState(txId, 0, AVector(Val.U256(1))),
          LogState(txId, 2, AVector(Val.U256(2))),
          LogState(txId, 0, AVector(Val.U256(2))),
          LogState(txId, 0, AVector(Val.U256(3)))
        )
      )
  }

  trait EventFixture extends FlowFixture {
    def contractRaw: String
    def callingScriptRaw: String

    lazy val contract       = Compiler.compileContract(contractRaw).rightValue
    lazy val initialState   = AVector[Val](Val.U256.unsafe(10))
    lazy val chainIndex     = ChainIndex.unsafe(0, 0)
    lazy val fromLockup     = getGenesisLockupScript(chainIndex)
    lazy val genesisAddress = Address.Asset(fromLockup)
    lazy val contractCreationScript =
      contractCreation(contract, initialState, fromLockup, ALPH.alph(1))
    lazy val createContractBlock =
      payableCall(blockFlow, chainIndex, contractCreationScript)
    lazy val contractOutputRef =
      TxOutputRef.unsafe(createContractBlock.transactions.head, 0).asInstanceOf[ContractOutputRef]
    lazy val contractId = contractOutputRef.key

    addAndCheck(blockFlow, createContractBlock, 1)
    checkState(blockFlow, chainIndex, contractId, initialState, contractOutputRef)

    val callingScript = Compiler.compileTxScript(callingScriptRaw, 1).rightValue
    val callingBlock  = simpleScript(blockFlow, chainIndex, callingScript)
    addAndCheck(blockFlow, callingBlock, 2)
  }

  trait EventFixtureWithContract extends EventFixture {
    override def contractRaw: String =
      s"""
         |TxContract Foo(mut result: U256) {
         |
         |  event Adding(a: U256, b: U256)
         |  event Added()
         |
         |  pub fn add(a: U256) -> (U256) {
         |    emit Adding(a, result)
         |    result = result + a
         |    emit Added()
         |    return result
         |  }
         |
         |  pub payable fn destroy(targetAddress: Address) -> () {
         |    destroySelf!(targetAddress)
         |  }
         |}
         |""".stripMargin

    override def callingScriptRaw: String =
      s"""
         |$contractRaw
         |
         |TxScript Bar {
         |  pub fn call() -> () {
         |    let foo = Foo(#${contractId.toHexString})
         |    foo.add(4)
         |
         |    return
         |  }
         |}
         |""".stripMargin

    protected def verifyCallingEvents(
        logStates: LogStates,
        block: Block,
        result: Int,
        currentCount: Int
    ) = {
      logStates.blockHash is block.hash
      logStates.eventKey is contractId
      logStates.states.length is 2

      getCurentCount(blockFlow, chainIndex.from, contractId).value is currentCount

      val addingLogState = logStates.states(0)
      addingLogState.txId is block.nonCoinbase.head.id
      addingLogState.index is 0.toByte
      addingLogState.fields.length is 2
      addingLogState.fields(0) is Val.U256(U256.unsafe(4))
      addingLogState.fields(1) is Val.U256(U256.unsafe(result))

      val addedLogState = logStates.states(1)
      addedLogState.txId is block.nonCoinbase.head.id
      addedLogState.index is 1.toByte
      addedLogState.fields.length is 0
    }
  }

  it should "emit events and write to the log storage" in new EventFixtureWithContract {
    {
      info("Events emitted from the contract exist in the block")

      val logStatesOpt = getLogStates(blockFlow, chainIndex.from, contractId, 0)
      val logStates    = logStatesOpt.value

      verifyCallingEvents(logStates, callingBlock, result = 10, currentCount = 1)
    }

    {
      info("Events emitted from the create contract block")

      val createContractTxId = createContractBlock.nonCoinbase.head.id
      val logStatesOpt =
        getLogStates(blockFlow, chainIndex.from, createContractTxId, 0)
      val logStates = logStatesOpt.value

      logStates.blockHash is createContractBlock.hash
      logStates.eventKey is createContractTxId
      logStates.states.length is 1

      getCurentCount(blockFlow, chainIndex.from, createContractTxId).value is 1

      val createContractLogState = logStates.states(0)
      createContractLogState.txId is createContractBlock.nonCoinbase.head.id
      createContractLogState.index is -1.toByte
      createContractLogState.fields.length is 1
      createContractLogState.fields(0) is Val.Address(LockupScript.p2c(contractId))
    }

    {
      info("Events emitted from the destroy contract block")
      def destroyScriptRaw: String =
        s"""
           |$contractRaw
           |
           |TxScript Main {
           |  pub payable fn main() -> () {
           |    Foo(#${contractId.toHexString}).destroy(@${genesisAddress.toBase58})
           |  }
           |}
           |""".stripMargin

      val destroyScript        = Compiler.compileTxScript(destroyScriptRaw, 1).rightValue
      val destroyContractBlock = payableCall(blockFlow, chainIndex, destroyScript)
      addAndCheck(blockFlow, destroyContractBlock, 3)

      val destroyContractTxId = destroyContractBlock.nonCoinbase.head.id
      val logStatesOpt =
        getLogStates(blockFlow, chainIndex.from, destroyContractTxId, 0)
      val logStates = logStatesOpt.value

      logStates.blockHash is destroyContractBlock.hash
      logStates.eventKey is destroyContractTxId
      logStates.states.length is 1

      getCurentCount(blockFlow, chainIndex.from, destroyContractTxId).value is 1

      val destroyContractLogState = logStates.states(0)
      destroyContractLogState.txId is destroyContractBlock.nonCoinbase.head.id
      destroyContractLogState.index is -2.toByte
      destroyContractLogState.fields.length is 1
      destroyContractLogState.fields(0) is Val.Address(LockupScript.p2c(contractId))
    }

    {
      info("Events emitted from the contract with wrong counter")

      val logStatesOpt1 = getLogStates(blockFlow, chainIndex.from, contractId, 0)
      val logStates1    = logStatesOpt1.value
      val newCounter    = logStates1.states.length

      newCounter is 2

      AVector(1, 2, 100).foreach { count =>
        getLogStates(blockFlow, chainIndex.from, contractId, count) is None
      }
    }

    {
      info("Events emitted from a non-existent contract")

      val wrongContractId = Hash.generate
      val logStatesOpt    = getLogStates(blockFlow, chainIndex.from, wrongContractId, 0)
      logStatesOpt is None
    }
  }

  it should "not write to the log storage when logging is disabled" in new EventFixtureWithContract {
    implicit override lazy val logConfig: LogConfig =
      LogConfig(enabled = false, contractAddresses = None)

    getLogStates(blockFlow, chainIndex.from, contractId, 0) is None
  }

  it should "not write to the log storage when logging is enabled but contract is not whitelisted" in new EventFixtureWithContract {
    implicit override lazy val logConfig: LogConfig = LogConfig(
      enabled = true,
      contractAddresses = Some(AVector(Hash.generate, Hash.generate).map(Address.contract))
    )

    getLogStates(blockFlow, chainIndex.from, contractId, 0) is None
  }

  it should "emit events with all supported field types" in new EventFixture {
    lazy val address = Address.Contract(LockupScript.P2C(Hash.generate))

    override def contractRaw: String =
      s"""
         |TxContract Foo(mut result: U256) {
         |
         |  event TestEvent1(a: U256, b: I256, c: Address, d: ByteVec)
         |  event TestEvent2(a: U256, b: I256, c: Address, d: Bool)
         |
         |  pub fn testEventTypes() -> (U256) {
         |    emit TestEvent1(4, -5i, @${address.toBase58}, byteVec!(@${address.toBase58}))
         |    let b = true
         |    emit TestEvent2(5, -4i, @${address.toBase58}, b)
         |    return result + 1
         |  }
         |}
         |""".stripMargin

    override def callingScriptRaw: String =
      s"""
         |$contractRaw
         |
         |TxScript Bar {
         |  pub fn call() -> () {
         |    let foo = Foo(#${contractId.toHexString})
         |    foo.testEventTypes()
         |
         |    return
         |  }
         |}
         |""".stripMargin

    val logStatesOpt = getLogStates(blockFlow, chainIndex.from, contractId, 0)
    val logStates    = logStatesOpt.value

    logStates.blockHash is callingBlock.hash
    logStates.eventKey is contractId
    logStates.states.length is 2

    getCurentCount(blockFlow, chainIndex.from, contractId).value is 1

    val testEventLogState1 = logStates.states(0)
    testEventLogState1.txId is callingBlock.nonCoinbase.head.id
    testEventLogState1.index is 0.toByte
    testEventLogState1.fields.length is 4
    testEventLogState1.fields(0) is Val.U256(U256.unsafe(4))
    testEventLogState1.fields(1) is Val.I256(I256.unsafe(-5))
    testEventLogState1.fields(2) is Val.Address(address.lockupScript)
    testEventLogState1.fields(3) is Val.Address(address.lockupScript).toByteVec()

    val testEventLogState2 = logStates.states(1)
    testEventLogState1.txId is callingBlock.nonCoinbase.head.id
    testEventLogState2.index is 1.toByte
    testEventLogState2.fields.length is 4
    testEventLogState2.fields(0) is Val.U256(U256.unsafe(5))
    testEventLogState2.fields(1) is Val.I256(I256.unsafe(-4))
    testEventLogState2.fields(2) is Val.Address(address.lockupScript)
    testEventLogState2.fields(3) is Val.Bool(true)
  }

  it should "emit events for at most 8 fields" in new EventFixture {
    def contractRaw: String =
      s"""
         |TxContract Foo(tmp: U256) {
         |  event Foo(a1: U256, a2: U256, a3: U256, a4: U256, a5: U256, a6: U256, a7: U256, a8: U256)
         |
         |  pub fn foo() -> () {
         |    emit Foo(1, 2, 3, 4, 5, 6, 7, 8)
         |    return
         |  }
         |}
         |""".stripMargin

    def callingScriptRaw: String =
      s"""
         |$contractRaw
         |
         |TxScript Main {
         |  pub fn main() -> () {
         |    Foo(#${contractId.toHexString}).foo()
         |  }
         |}
         |""".stripMargin

    val logStatesOpt = getLogStates(blockFlow, chainIndex.from, contractId, 0)
    val logStates    = logStatesOpt.value

    logStates.blockHash is callingBlock.hash
    logStates.eventKey is contractId
    logStates.states.length is 1
    val logState = logStates.states.head
    logState.index is 0.toByte
    logState.fields.map(_.asInstanceOf[Val.U256].v.toIntUnsafe) is AVector.tabulate(8)(_ + 1)
  }

  it should "get all events emitted by a contract" in new EventFixtureWithContract {
    {
      info("All events emitted from the contract after the first method call")

      val (nextCount, allLogStates) = getEvents(blockFlow, chainIndex, contractId, 0)
      nextCount is 1
      allLogStates.length is 1
      val logStates = allLogStates.head

      verifyCallingEvents(logStates, callingBlock, result = 10, currentCount = 1)
    }

    val secondCallingBlock = simpleScript(blockFlow, chainIndex, callingScript)
    addAndCheck(blockFlow, secondCallingBlock, 3)

    {
      info("All events emitted from the contract after the second method call")

      val (nextCount1, _) = getEvents(blockFlow, chainIndex, contractId, 0, 1)
      nextCount1.value is 2
      val (nextCount2, _) = getEvents(blockFlow, chainIndex, contractId, 0, 2)
      nextCount2 is 2

      val (nextCount, allLogStates) = getEvents(blockFlow, chainIndex, contractId, 0)
      nextCount is 2
      allLogStates.length is 2
      val logStates1 = allLogStates.head
      val logStates2 = allLogStates.last

      verifyCallingEvents(logStates1, callingBlock, result = 10, currentCount = 2)
      verifyCallingEvents(logStates2, secondCallingBlock, result = 14, currentCount = 2)
    }

    {
      info("Part of the events emitted from the contract after the second method call")
      val (nextCount, allLogStates) = getEvents(blockFlow, chainIndex, contractId, 0, 2)
      nextCount is 2
      allLogStates.length is 2

      val logStates1 = allLogStates.head
      val logStates2 = allLogStates.last

      verifyCallingEvents(logStates1, callingBlock, result = 10, currentCount = 2)

      logStates2.blockHash is secondCallingBlock.hash
      logStates2.eventKey is contractId
      logStates2.states.length is 2

      val addingLogState = logStates2.states(0)
      addingLogState.txId is secondCallingBlock.nonCoinbase.head.id
      addingLogState.index is 0.toByte
      addingLogState.fields.length is 2
      addingLogState.fields(0) is Val.U256(U256.unsafe(4))
      addingLogState.fields(1) is Val.U256(U256.unsafe(14))
    }
  }

  it should "not compile when emitting events with array field types" in new FlowFixture {
    def contractRaw: String =
      s"""
         |TxContract Foo(mut result: U256) {
         |
         |  event TestEvent(f: [U256; 2])
         |
         |  pub fn testArrayEventType() -> (U256) {
         |    emit TestEvent([1, 2])
         |    return 0
         |  }
         |}
         |""".stripMargin
    Compiler.compileContract(contractRaw).leftValue is Compiler.Error(
      "Array type not supported for event TestEvent"
    )
  }

  private def getLogStates(
      blockFlow: BlockFlow,
      groupIndex: GroupIndex,
      contractId: ContractId,
      count: Int
  ): Option[LogStates] = {
    val logStatesId = LogStatesId(contractId, count)
    (for {
      worldState   <- blockFlow.getBestPersistedWorldState(groupIndex)
      logStatesOpt <- worldState.logState.getOpt(logStatesId)
    } yield logStatesOpt).rightValue
  }

  it should "return contract id in contract creation" in new ContractFixture {
    val contract: String =
      s"""
         |TxContract Foo(mut subContractId: ByteVec) {
         |  event Create(subContractId: ByteVec)
         |  pub payable fn foo() -> () {
         |    approveAlph!(txCaller!(0), ${ALPH.nanoAlph(1000).v})
         |    subContractId = copyCreateContract!(selfContractId!(), #010300)
         |    emit Create(subContractId)
         |  }
         |}
         |""".stripMargin
    val contractId =
      createContractAndCheckState(contract, 2, 2, AVector(Val.ByteVec(ByteString.empty))).key

    val main: String =
      s"""
         |TxScript Main {
         |  pub payable fn main() -> () {
         |    approveAlph!(txCaller!(0), ${ALPH.alph(1).v})
         |    Foo(#${contractId.toHexString}).foo()
         |  }
         |}
         |
         |$contract
         |""".stripMargin
    val block = callTxScript(main)

    val logStatesOpt = getLogStates(blockFlow, chainIndex.from, contractId, 0)
    val logStates    = logStatesOpt.value
    logStates.blockHash is block.hash
    logStates.states.length is 2 // one system event, another one emitted event
    val subContractId = logStates.states(1).fields.head.asInstanceOf[Val.ByteVec].bytes

    val worldState = blockFlow.getBestCachedWorldState(chainIndex.from).rightValue
    worldState.getContractState(contractId).rightValue.fields is AVector[Val](
      Val.ByteVec(subContractId)
    )
  }

  it should "not load contract just after creation" in new ContractFixture {
    val contract: String =
      s"""
         |TxContract Foo(mut subContractId: ByteVec) {
         |  pub payable fn foo() -> () {
         |    approveAlph!(txCaller!(0), ${ALPH.nanoAlph(1000).v})
         |    subContractId = copyCreateContract!(selfContractId!(), #010300)
         |    let subContract = Foo(subContractId)
         |    subContract.foo()
         |  }
         |}
         |""".stripMargin
    val contractId =
      createContractAndCheckState(contract, 2, 2, AVector(Val.ByteVec(ByteString.empty))).key

    val main: String =
      s"""
         |TxScript Main {
         |  pub payable fn main() -> () {
         |    approveAlph!(txCaller!(0), ${ALPH.alph(1).v})
         |    Foo(#${contractId.toHexString}).foo()
         |  }
         |}
         |
         |$contract
         |""".stripMargin
    val script = Compiler.compileTxScript(main).rightValue
    val errorMessage =
      intercept[AssertionError](payableCall(blockFlow, chainIndex, script)).getMessage
    errorMessage.contains(s"Right(TxScriptExeFailed(ContractLoadDisallowed") is true
  }

  it should "not call contract destruction from the same contract" in new ContractFixture {
    val foo: String =
      s"""
         |TxContract Foo() {
         |  pub payable fn foo(barId: ByteVec) -> () {
         |    let bar = Bar(barId)
         |    bar.bar(selfContractId!())
         |  }
         |  pub payable fn xx() -> () {
         |    destroySelf!(txCaller!(0))
         |  }
         |}
         |""".stripMargin
    val bar: String =
      s"""
         |TxContract Bar() {
         |  pub payable fn bar(fooId: ByteVec) -> () {
         |    let foo = Foo(fooId)
         |    foo.xx()
         |  }
         |}
         |""".stripMargin
    val fooId = createContract(s"$foo\n$bar", AVector.empty).key
    val barId = createContract(s"$bar\n$foo", AVector.empty).key

    val main: String =
      s"""
         |TxScript Main {
         |  pub payable fn main() -> () {
         |    Foo(#${fooId.toHexString}).foo(#${barId.toHexString})
         |  }
         |}
         |
         |$foo
         |""".stripMargin
    val script = Compiler.compileTxScript(main).rightValue
    val errorMessage =
      intercept[AssertionError](payableCall(blockFlow, chainIndex, script)).getMessage
    errorMessage.contains(s"Left(org.alephium.io.IOError") is true
  }

  it should "encode values" in new ContractFixture {
    val foo: String =
      s"""
         |TxContract Foo() {
         |  pub fn foo() -> () {
         |    let bytes = encode!(true, 1, false)
         |    assert!(bytes == #03000102010000)
         |  }
         |}
         |""".stripMargin
    val fooId = createContract(foo, AVector.empty).key
    val main: String =
      s"""
         |TxScript Main {
         |  pub fn main() -> () {
         |    Foo(#${fooId.toHexString}).foo()
         |  }
         |}
         |
         |$foo
         |""".stripMargin
    testSimpleScript(main)
  }

  it should "load contract fields" in new ContractFixture {
    val foo: String =
      s"""
         |TxContract Foo(x: Bool, y: U256, z: Bool) {
         |  pub fn foo() -> () {
         |    return
         |  }
         |}
         |""".stripMargin
    val fooId = createContract(foo, AVector(Val.True, Val.U256(U256.One), Val.False)).key
    val main: String =
      s"""
         |TxScript Main {
         |  pub fn main() -> () {
         |    let foo = Foo(#${fooId.toHexString})
         |    let (x, y, z) = foo.loadFields!()
         |    assert!(x == true)
         |    assert!(y == 1)
         |    assert!(z == false)
         |  }
         |}
         |
         |$foo
         |""".stripMargin
    testSimpleScript(main)
  }

  it should "not pay to unloaded contract" in new ContractFixture {
    val foo: String =
      s"""
         |TxContract Foo() {
         |  pub fn foo() -> () {
         |    return
         |  }
         |}
         |""".stripMargin
    val fooId      = createContract(foo, AVector.empty).key
    val fooAddress = Address.contract(fooId).toBase58

    val main: String =
      s"""
         |TxScript Main {
         |  pub payable fn main() -> () {
         |    transferAlph!(txCaller!(0), @${fooAddress}, ${ALPH.alph(1).v})
         |  }
         |}
         |""".stripMargin
    val script = Compiler.compileTxScript(main).rightValue
    val errorMessage =
      intercept[AssertionError](payableCall(blockFlow, chainIndex, script)).getMessage
    errorMessage.contains(s"Right(TxScriptExeFailed(ContractAssetUnloaded") is true
  }

  it should "work with interface" in new ContractFixture {
    val interface =
      s"""
         |Interface I {
         |  pub fn f1() -> U256
         |  pub fn f2() -> U256
         |  pub fn f3() -> ByteVec
         |}
         |""".stripMargin

    val contract =
      s"""
         |TxContract Foo() extends I {
         |  pub fn f3() -> ByteVec {
         |    return #00
         |  }
         |
         |  pub fn f2() -> U256 {
         |    return 2
         |  }
         |
         |  pub fn f1() -> U256 {
         |    return 1
         |  }
         |}
         |
         |$interface
         |""".stripMargin

    val contractId = createContract(contract, AVector.empty).key

    val main =
      s"""
         |TxScript Main {
         |  pub fn main() -> () {
         |    let impl = I(#${contractId.toHexString})
         |    assert!(impl.f1() == 1)
         |  }
         |}
         |
         |$interface
         |""".stripMargin

    callTxScript(main)
  }

  it should "inherit interface events" in new ContractFixture {
    val foo: String =
      s"""
         |Interface Foo {
         |  event Foo(x: U256)
         |  pub fn foo() -> ()
         |}
         |""".stripMargin
    val bar: String =
      s"""
         |TxContract Bar() extends Foo {
         |  event Bar(x: U256)
         |  pub fn foo() -> () {
         |    emit Foo(1)
         |    emit Bar(2)
         |  }
         |}
         |$foo
         |""".stripMargin
    val barId = createContract(bar, AVector.empty).key

    val main: String =
      s"""
         |TxScript Main {
         |  pub fn main() -> () {
         |    let foo = Foo(#${barId.toHexString})
         |    foo.foo()
         |  }
         |}
         |$foo
         |""".stripMargin
    val block = callTxScript(main)

    val logStatesOpt = getLogStates(blockFlow, chainIndex.from, barId, 0)
    val logStates    = logStatesOpt.value
    logStates.blockHash is block.hash
    logStates.states.length is 2
    logStates.states(0).fields.head.asInstanceOf[Val.U256].v.toIntUnsafe is 1
    logStates.states(1).fields.head.asInstanceOf[Val.U256].v.toIntUnsafe is 2
  }

  private def getEvents(
      blockFlow: BlockFlow,
      chainIndex: ChainIndex,
      contractId: ContractId,
      start: Int,
      end: Int = Int.MaxValue
  ): (Int, AVector[LogStates]) = {
    blockFlow.getEvents(chainIndex, contractId, start, end).rightValue
  }

  private def getCurentCount(
      blockFlow: BlockFlow,
      groupIndex: GroupIndex,
      contractId: ContractId
  ): Option[Int] = {
    (for {
      worldState <- blockFlow.getBestPersistedWorldState(groupIndex)
      countOpt   <- worldState.logCounterState.getOpt(contractId)
    } yield countOpt).rightValue
  }

  it should "return contract id in contract creation" in new ContractFixture {
    val contract: String =
      s"""
         |TxContract Foo(mut subContractId: ByteVec) {
         |  event Create(subContractId: ByteVec)
         |  pub payable fn foo() -> () {
         |    approveAlph!(txCaller!(0), ${ALPH.nanoAlph(1000).v})
         |    subContractId = copyCreateContract!(selfContractId!(), #010300)
         |    emit Create(subContractId)
         |  }
         |}
         |""".stripMargin
    val contractId =
      createContractAndCheckState(contract, 2, 2, AVector(Val.ByteVec(ByteString.empty))).key

    val main: String =
      s"""
         |TxScript Main {
         |  pub payable fn main() -> () {
         |    approveAlph!(txCaller!(0), ${ALPH.alph(1).v})
         |    Foo(#${contractId.toHexString}).foo()
         |  }
         |}
         |
         |$contract
         |""".stripMargin
    callTxScript(main)

    val logStatesOpt = getLogStates(blockFlow, chainIndex.from, contractId, 0)
    val logStates    = logStatesOpt.value
    logStates.states.length is 2 // one system event, another one emitted event
    val subContractId = logStates.states(1).fields.head.asInstanceOf[Val.ByteVec].bytes

    val worldState = blockFlow.getBestCachedWorldState(chainIndex.from).rightValue
    worldState.getContractState(contractId).rightValue.fields is AVector[Val](
      Val.ByteVec(subContractId)
    )
  }

  it should "not load contract just after creation" in new ContractFixture {
    val contract: String =
      s"""
         |TxContract Foo(mut subContractId: ByteVec) {
         |  pub payable fn foo() -> () {
         |    approveAlph!(txCaller!(0), ${ALPH.nanoAlph(1000).v})
         |    subContractId = copyCreateContract!(selfContractId!(), #010300)
         |    let subContract = Foo(subContractId)
         |    subContract.foo()
         |  }
         |}
         |""".stripMargin
    val contractId =
      createContractAndCheckState(contract, 2, 2, AVector(Val.ByteVec(ByteString.empty))).key

    val main: String =
      s"""
         |TxScript Main {
         |  pub payable fn main() -> () {
         |    approveAlph!(txCaller!(0), ${ALPH.alph(1).v})
         |    Foo(#${contractId.toHexString}).foo()
         |  }
         |}
         |
         |$contract
         |""".stripMargin
    val script = Compiler.compileTxScript(main).rightValue
    val errorMessage =
      intercept[AssertionError](payableCall(blockFlow, chainIndex, script)).getMessage
    errorMessage.contains(s"Right(TxScriptExeFailed(ContractLoadDisallowed") is true
  }

  it should "not call contract destruction from the same contract" in new ContractFixture {
    val foo: String =
      s"""
         |TxContract Foo() {
         |  pub fn foo(barId: ByteVec) -> () {
         |    let bar = Bar(barId)
         |    bar.bar(selfContractId!())
         |  }
         |  pub fn destroy() -> () {
         |    destroySelf!(txCaller!(0))
         |  }
         |}
         |""".stripMargin
    val bar: String =
      s"""
         |TxContract Bar() {
         |  pub fn bar(fooId: ByteVec) -> () {
         |    let foo = Foo(fooId)
         |    foo.destroy()
         |  }
         |}
         |""".stripMargin
    val fooId = createContract(s"$foo\n$bar", AVector.empty).key
    val barId = createContract(s"$bar\n$foo", AVector.empty).key

    val main: String =
      s"""
         |TxScript Main {
         |  pub payable fn main() -> () {
         |    Foo(#${fooId.toHexString}).foo(#${barId.toHexString})
         |  }
         |}
         |
         |$foo
         |""".stripMargin
    val script = Compiler.compileTxScript(main).rightValue
    val errorMessage =
      intercept[AssertionError](payableCall(blockFlow, chainIndex, script)).getMessage
    errorMessage is "Right(TxScriptExeFailed(ContractDestructionShouldNotBeCalledFromSelf))"
  }

  it should "encode values" in new ContractFixture {
    val foo: String =
      s"""
         |TxContract Foo() {
         |  pub fn foo() -> () {
         |    let bytes = encodeToByteVec!(true, 1, false)
         |    assert!(bytes == #03000102010000)
         |  }
         |}
         |""".stripMargin
    val fooId = createContract(foo, AVector.empty).key
    val main: String =
      s"""
         |TxScript Main {
         |  pub fn main() -> () {
         |    Foo(#${fooId.toHexString}).foo()
         |  }
         |}
         |
         |$foo
         |""".stripMargin
    testSimpleScript(main)
  }

  it should "load contract fields" in new ContractFixture {
    val foo: String =
      s"""
         |TxContract Foo(x: Bool, y: [[U256; 2]; 2], z: Bool) {
         |  pub fn foo() -> () {
         |    return
         |  }
         |}
         |""".stripMargin
    val fooId =
      createContract(
        foo,
        AVector(Val.True, Val.U256(1), Val.U256(2), Val.U256(3), Val.U256(4), Val.False)
      ).key
    val main: String =
      s"""
         |TxScript Main {
         |  pub fn main() -> () {
         |    let foo = Foo(#${fooId.toHexString})
         |    let (x, y, z) = foo.loadFields!()
         |    assert!(x == true)
         |    assert!(y[0][0] == 1)
         |    assert!(y[0][1] == 2)
         |    assert!(y[1][0] == 3)
         |    assert!(y[1][1] == 4)
         |    assert!(z == false)
         |  }
         |}
         |
         |$foo
         |""".stripMargin
    testSimpleScript(main)
  }

  it should "not pay to unloaded contract" in new ContractFixture {
    val foo: String =
      s"""
         |TxContract Foo() {
         |  pub fn foo() -> () {
         |    return
         |  }
         |}
         |""".stripMargin
    val fooId      = createContract(foo, AVector.empty).key
    val fooAddress = Address.contract(fooId).toBase58

    val main: String =
      s"""
         |TxScript Main {
         |  pub payable fn main() -> () {
         |    Foo(#${fooId.toHexString}).foo()
         |    transferAlph!(txCaller!(0), @${fooAddress}, ${ALPH.alph(1).v})
         |  }
         |}
         |
         |$foo
         |""".stripMargin
    val script = Compiler.compileTxScript(main).rightValue
    val errorMessage =
      intercept[AssertionError](payableCall(blockFlow, chainIndex, script)).getMessage
    errorMessage.contains(s"Right(TxScriptExeFailed(ContractAssetUnloaded") is true
  }

  it should "work with interface" in new ContractFixture {
    val interface =
      s"""
         |Interface I {
         |  pub fn f1() -> U256
         |  pub fn f2() -> U256
         |  pub fn f3() -> ByteVec
         |}
         |""".stripMargin

    val contract =
      s"""
         |TxContract Foo() extends I {
         |  pub fn f3() -> ByteVec {
         |    return #00
         |  }
         |
         |  pub fn f2() -> U256 {
         |    return 2
         |  }
         |
         |  pub fn f1() -> U256 {
         |    return 1
         |  }
         |}
         |
         |$interface
         |""".stripMargin

    val contractId = createContract(contract, AVector.empty).key

    val main =
      s"""
         |TxScript Main {
         |  pub fn main() -> () {
         |    let impl = I(#${contractId.toHexString})
         |    assert!(impl.f1() == 1)
         |  }
         |}
         |
         |$interface
         |""".stripMargin

    callTxScript(main)
  }

  it should "inherit interface events" in new ContractFixture {
    val foo: String =
      s"""
         |Interface Foo {
         |  event Foo(x: U256)
         |  pub fn foo() -> ()
         |}
         |""".stripMargin
    val bar: String =
      s"""
         |TxContract Bar() extends Foo {
         |  event Bar(x: U256)
         |  pub fn foo() -> () {
         |    emit Foo(1)
         |    emit Bar(2)
         |  }
         |}
         |$foo
         |""".stripMargin
    val barId = createContract(bar, AVector.empty).key

    val main: String =
      s"""
         |TxScript Main {
         |  pub fn main() -> () {
         |    let foo = Foo(#${barId.toHexString})
         |    foo.foo()
         |  }
         |}
         |$foo
         |""".stripMargin
    callTxScript(main)

    val logStatesOpt = getLogStates(blockFlow, chainIndex.from, barId, 0)
    val logStates    = logStatesOpt.value
    logStates.states.length is 2
    logStates.states(0).fields.head.asInstanceOf[Val.U256].v.toIntUnsafe is 1
    logStates.states(1).fields.head.asInstanceOf[Val.U256].v.toIntUnsafe is 2
  }
}
// scalastyle:on file.size.limit no.equal regex<|MERGE_RESOLUTION|>--- conflicted
+++ resolved
@@ -673,13 +673,10 @@
          |      migrateWithState!(code, #010000)
          |    }
          |  }
-<<<<<<< HEAD
-=======
          |
          |  pub fn checkX(expected: Bool) -> () {
          |    assert!(x == expected)
          |  }
->>>>>>> 2f28e1bf
          |}
          |""".stripMargin
     val (fooId, _) = prepareContract(fooV1, AVector[Val](Val.True))
@@ -693,24 +690,14 @@
          |      migrate!(code)
          |    }
          |  }
-<<<<<<< HEAD
-=======
          |
          |  pub fn checkX(expected: Bool) -> () {
          |    assert!(x == expected)
          |  }
->>>>>>> 2f28e1bf
          |}
          |""".stripMargin
     val fooV2Code = Compiler.compileContract(fooV2).rightValue
 
-<<<<<<< HEAD
-    def main(changeState: String): String =
-      s"""
-         |TxScript Main {
-         |  pub payable fn main() -> () {
-         |    Foo(#$fooId).foo(#${Hex.toHexString(serialize(fooV2Code))}, ${changeState})
-=======
     def main(changeState: String, expected: String): String =
       s"""
          |TxScript Main {
@@ -718,7 +705,6 @@
          |    let foo = Foo(#$fooId)
          |    foo.foo(#${Hex.toHexString(serialize(fooV2Code))}, ${changeState})
          |    foo.checkX(${expected})
->>>>>>> 2f28e1bf
          |  }
          |}
          |
@@ -727,11 +713,7 @@
 
     {
       info("migrate without state change")
-<<<<<<< HEAD
-      callTxScript(main("false"))
-=======
       callTxScript(main("false", "true"))
->>>>>>> 2f28e1bf
       val worldState  = blockFlow.getBestCachedWorldState(chainIndex.from).rightValue
       val contractKey = Hash.from(Hex.from(fooId).get).get
       val obj         = worldState.getContractObj(contractKey).rightValue
@@ -742,11 +724,7 @@
 
     {
       info("migrate with state change")
-<<<<<<< HEAD
-      callTxScript(main("true"))
-=======
       callTxScript(main("true", "false"))
->>>>>>> 2f28e1bf
       val worldState  = blockFlow.getBestCachedWorldState(chainIndex.from).rightValue
       val contractKey = Hash.from(Hex.from(fooId).get).get
       val obj         = worldState.getContractObj(contractKey).rightValue
@@ -1802,11 +1780,11 @@
     val foo: String =
       s"""
          |TxContract Foo() {
-         |  pub payable fn foo(barId: ByteVec) -> () {
+         |  pub fn foo(barId: ByteVec) -> () {
          |    let bar = Bar(barId)
          |    bar.bar(selfContractId!())
          |  }
-         |  pub payable fn xx() -> () {
+         |  pub fn destroy() -> () {
          |    destroySelf!(txCaller!(0))
          |  }
          |}
@@ -1814,9 +1792,9 @@
     val bar: String =
       s"""
          |TxContract Bar() {
-         |  pub payable fn bar(fooId: ByteVec) -> () {
+         |  pub fn bar(fooId: ByteVec) -> () {
          |    let foo = Foo(fooId)
-         |    foo.xx()
+         |    foo.destroy()
          |  }
          |}
          |""".stripMargin
@@ -1836,7 +1814,7 @@
     val script = Compiler.compileTxScript(main).rightValue
     val errorMessage =
       intercept[AssertionError](payableCall(blockFlow, chainIndex, script)).getMessage
-    errorMessage.contains(s"Left(org.alephium.io.IOError") is true
+    errorMessage is "Right(TxScriptExeFailed(ContractDestructionShouldNotBeCalledFromSelf))"
   }
 
   it should "encode values" in new ContractFixture {
@@ -1844,7 +1822,7 @@
       s"""
          |TxContract Foo() {
          |  pub fn foo() -> () {
-         |    let bytes = encode!(true, 1, false)
+         |    let bytes = encodeToByteVec!(true, 1, false)
          |    assert!(bytes == #03000102010000)
          |  }
          |}
@@ -1866,13 +1844,17 @@
   it should "load contract fields" in new ContractFixture {
     val foo: String =
       s"""
-         |TxContract Foo(x: Bool, y: U256, z: Bool) {
+         |TxContract Foo(x: Bool, y: [[U256; 2]; 2], z: Bool) {
          |  pub fn foo() -> () {
          |    return
          |  }
          |}
          |""".stripMargin
-    val fooId = createContract(foo, AVector(Val.True, Val.U256(U256.One), Val.False)).key
+    val fooId =
+      createContract(
+        foo,
+        AVector(Val.True, Val.U256(1), Val.U256(2), Val.U256(3), Val.U256(4), Val.False)
+      ).key
     val main: String =
       s"""
          |TxScript Main {
@@ -1880,7 +1862,10 @@
          |    let foo = Foo(#${fooId.toHexString})
          |    let (x, y, z) = foo.loadFields!()
          |    assert!(x == true)
-         |    assert!(y == 1)
+         |    assert!(y[0][0] == 1)
+         |    assert!(y[0][1] == 2)
+         |    assert!(y[1][0] == 3)
+         |    assert!(y[1][1] == 4)
          |    assert!(z == false)
          |  }
          |}
@@ -1906,9 +1891,12 @@
       s"""
          |TxScript Main {
          |  pub payable fn main() -> () {
+         |    Foo(#${fooId.toHexString}).foo()
          |    transferAlph!(txCaller!(0), @${fooAddress}, ${ALPH.alph(1).v})
          |  }
          |}
+         |
+         |$foo
          |""".stripMargin
     val script = Compiler.compileTxScript(main).rightValue
     val errorMessage =
@@ -2023,290 +2011,5 @@
       countOpt   <- worldState.logCounterState.getOpt(contractId)
     } yield countOpt).rightValue
   }
-
-  it should "return contract id in contract creation" in new ContractFixture {
-    val contract: String =
-      s"""
-         |TxContract Foo(mut subContractId: ByteVec) {
-         |  event Create(subContractId: ByteVec)
-         |  pub payable fn foo() -> () {
-         |    approveAlph!(txCaller!(0), ${ALPH.nanoAlph(1000).v})
-         |    subContractId = copyCreateContract!(selfContractId!(), #010300)
-         |    emit Create(subContractId)
-         |  }
-         |}
-         |""".stripMargin
-    val contractId =
-      createContractAndCheckState(contract, 2, 2, AVector(Val.ByteVec(ByteString.empty))).key
-
-    val main: String =
-      s"""
-         |TxScript Main {
-         |  pub payable fn main() -> () {
-         |    approveAlph!(txCaller!(0), ${ALPH.alph(1).v})
-         |    Foo(#${contractId.toHexString}).foo()
-         |  }
-         |}
-         |
-         |$contract
-         |""".stripMargin
-    callTxScript(main)
-
-    val logStatesOpt = getLogStates(blockFlow, chainIndex.from, contractId, 0)
-    val logStates    = logStatesOpt.value
-    logStates.states.length is 2 // one system event, another one emitted event
-    val subContractId = logStates.states(1).fields.head.asInstanceOf[Val.ByteVec].bytes
-
-    val worldState = blockFlow.getBestCachedWorldState(chainIndex.from).rightValue
-    worldState.getContractState(contractId).rightValue.fields is AVector[Val](
-      Val.ByteVec(subContractId)
-    )
-  }
-
-  it should "not load contract just after creation" in new ContractFixture {
-    val contract: String =
-      s"""
-         |TxContract Foo(mut subContractId: ByteVec) {
-         |  pub payable fn foo() -> () {
-         |    approveAlph!(txCaller!(0), ${ALPH.nanoAlph(1000).v})
-         |    subContractId = copyCreateContract!(selfContractId!(), #010300)
-         |    let subContract = Foo(subContractId)
-         |    subContract.foo()
-         |  }
-         |}
-         |""".stripMargin
-    val contractId =
-      createContractAndCheckState(contract, 2, 2, AVector(Val.ByteVec(ByteString.empty))).key
-
-    val main: String =
-      s"""
-         |TxScript Main {
-         |  pub payable fn main() -> () {
-         |    approveAlph!(txCaller!(0), ${ALPH.alph(1).v})
-         |    Foo(#${contractId.toHexString}).foo()
-         |  }
-         |}
-         |
-         |$contract
-         |""".stripMargin
-    val script = Compiler.compileTxScript(main).rightValue
-    val errorMessage =
-      intercept[AssertionError](payableCall(blockFlow, chainIndex, script)).getMessage
-    errorMessage.contains(s"Right(TxScriptExeFailed(ContractLoadDisallowed") is true
-  }
-
-  it should "not call contract destruction from the same contract" in new ContractFixture {
-    val foo: String =
-      s"""
-         |TxContract Foo() {
-         |  pub fn foo(barId: ByteVec) -> () {
-         |    let bar = Bar(barId)
-         |    bar.bar(selfContractId!())
-         |  }
-         |  pub fn destroy() -> () {
-         |    destroySelf!(txCaller!(0))
-         |  }
-         |}
-         |""".stripMargin
-    val bar: String =
-      s"""
-         |TxContract Bar() {
-         |  pub fn bar(fooId: ByteVec) -> () {
-         |    let foo = Foo(fooId)
-         |    foo.destroy()
-         |  }
-         |}
-         |""".stripMargin
-    val fooId = createContract(s"$foo\n$bar", AVector.empty).key
-    val barId = createContract(s"$bar\n$foo", AVector.empty).key
-
-    val main: String =
-      s"""
-         |TxScript Main {
-         |  pub payable fn main() -> () {
-         |    Foo(#${fooId.toHexString}).foo(#${barId.toHexString})
-         |  }
-         |}
-         |
-         |$foo
-         |""".stripMargin
-    val script = Compiler.compileTxScript(main).rightValue
-    val errorMessage =
-      intercept[AssertionError](payableCall(blockFlow, chainIndex, script)).getMessage
-    errorMessage is "Right(TxScriptExeFailed(ContractDestructionShouldNotBeCalledFromSelf))"
-  }
-
-  it should "encode values" in new ContractFixture {
-    val foo: String =
-      s"""
-         |TxContract Foo() {
-         |  pub fn foo() -> () {
-         |    let bytes = encodeToByteVec!(true, 1, false)
-         |    assert!(bytes == #03000102010000)
-         |  }
-         |}
-         |""".stripMargin
-    val fooId = createContract(foo, AVector.empty).key
-    val main: String =
-      s"""
-         |TxScript Main {
-         |  pub fn main() -> () {
-         |    Foo(#${fooId.toHexString}).foo()
-         |  }
-         |}
-         |
-         |$foo
-         |""".stripMargin
-    testSimpleScript(main)
-  }
-
-  it should "load contract fields" in new ContractFixture {
-    val foo: String =
-      s"""
-         |TxContract Foo(x: Bool, y: [[U256; 2]; 2], z: Bool) {
-         |  pub fn foo() -> () {
-         |    return
-         |  }
-         |}
-         |""".stripMargin
-    val fooId =
-      createContract(
-        foo,
-        AVector(Val.True, Val.U256(1), Val.U256(2), Val.U256(3), Val.U256(4), Val.False)
-      ).key
-    val main: String =
-      s"""
-         |TxScript Main {
-         |  pub fn main() -> () {
-         |    let foo = Foo(#${fooId.toHexString})
-         |    let (x, y, z) = foo.loadFields!()
-         |    assert!(x == true)
-         |    assert!(y[0][0] == 1)
-         |    assert!(y[0][1] == 2)
-         |    assert!(y[1][0] == 3)
-         |    assert!(y[1][1] == 4)
-         |    assert!(z == false)
-         |  }
-         |}
-         |
-         |$foo
-         |""".stripMargin
-    testSimpleScript(main)
-  }
-
-  it should "not pay to unloaded contract" in new ContractFixture {
-    val foo: String =
-      s"""
-         |TxContract Foo() {
-         |  pub fn foo() -> () {
-         |    return
-         |  }
-         |}
-         |""".stripMargin
-    val fooId      = createContract(foo, AVector.empty).key
-    val fooAddress = Address.contract(fooId).toBase58
-
-    val main: String =
-      s"""
-         |TxScript Main {
-         |  pub payable fn main() -> () {
-         |    Foo(#${fooId.toHexString}).foo()
-         |    transferAlph!(txCaller!(0), @${fooAddress}, ${ALPH.alph(1).v})
-         |  }
-         |}
-         |
-         |$foo
-         |""".stripMargin
-    val script = Compiler.compileTxScript(main).rightValue
-    val errorMessage =
-      intercept[AssertionError](payableCall(blockFlow, chainIndex, script)).getMessage
-    errorMessage.contains(s"Right(TxScriptExeFailed(ContractAssetUnloaded") is true
-  }
-
-  it should "work with interface" in new ContractFixture {
-    val interface =
-      s"""
-         |Interface I {
-         |  pub fn f1() -> U256
-         |  pub fn f2() -> U256
-         |  pub fn f3() -> ByteVec
-         |}
-         |""".stripMargin
-
-    val contract =
-      s"""
-         |TxContract Foo() extends I {
-         |  pub fn f3() -> ByteVec {
-         |    return #00
-         |  }
-         |
-         |  pub fn f2() -> U256 {
-         |    return 2
-         |  }
-         |
-         |  pub fn f1() -> U256 {
-         |    return 1
-         |  }
-         |}
-         |
-         |$interface
-         |""".stripMargin
-
-    val contractId = createContract(contract, AVector.empty).key
-
-    val main =
-      s"""
-         |TxScript Main {
-         |  pub fn main() -> () {
-         |    let impl = I(#${contractId.toHexString})
-         |    assert!(impl.f1() == 1)
-         |  }
-         |}
-         |
-         |$interface
-         |""".stripMargin
-
-    callTxScript(main)
-  }
-
-  it should "inherit interface events" in new ContractFixture {
-    val foo: String =
-      s"""
-         |Interface Foo {
-         |  event Foo(x: U256)
-         |  pub fn foo() -> ()
-         |}
-         |""".stripMargin
-    val bar: String =
-      s"""
-         |TxContract Bar() extends Foo {
-         |  event Bar(x: U256)
-         |  pub fn foo() -> () {
-         |    emit Foo(1)
-         |    emit Bar(2)
-         |  }
-         |}
-         |$foo
-         |""".stripMargin
-    val barId = createContract(bar, AVector.empty).key
-
-    val main: String =
-      s"""
-         |TxScript Main {
-         |  pub fn main() -> () {
-         |    let foo = Foo(#${barId.toHexString})
-         |    foo.foo()
-         |  }
-         |}
-         |$foo
-         |""".stripMargin
-    callTxScript(main)
-
-    val logStatesOpt = getLogStates(blockFlow, chainIndex.from, barId, 0)
-    val logStates    = logStatesOpt.value
-    logStates.states.length is 2
-    logStates.states(0).fields.head.asInstanceOf[Val.U256].v.toIntUnsafe is 1
-    logStates.states(1).fields.head.asInstanceOf[Val.U256].v.toIntUnsafe is 2
-  }
 }
 // scalastyle:on file.size.limit no.equal regex