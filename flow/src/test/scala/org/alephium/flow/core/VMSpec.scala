--- conflicted
+++ resolved
@@ -27,11 +27,7 @@
 import org.alephium.flow.FlowFixture
 import org.alephium.flow.mempool.MemPool.AddedToSharedPool
 import org.alephium.flow.validation.{TxScriptExeFailed, TxValidation}
-<<<<<<< HEAD
-import org.alephium.protocol.{ALPH, BlockHash, Hash, PublicKey}
-=======
-import org.alephium.protocol.{ALPH, Hash}
->>>>>>> a30dc044
+import org.alephium.protocol.{ALPH, Hash, PublicKey}
 import org.alephium.protocol.model._
 import org.alephium.protocol.vm._
 import org.alephium.protocol.vm.lang.Compiler
@@ -676,7 +672,7 @@
          |      migrateWithState!(code, #010000)
          |    }
          |  }
-         |  
+         |
          |  pub fn checkX(expected: Bool) -> () {
          |    assert!(x == expected)
          |  }
@@ -693,7 +689,7 @@
          |      migrate!(code)
          |    }
          |  }
-         |  
+         |
          |  pub fn checkX(expected: Bool) -> () {
          |    assert!(x == expected)
          |  }
@@ -1584,7 +1580,6 @@
     testEventLogState2.fields(3) is Val.Bool(true)
   }
 
-<<<<<<< HEAD
   it should "emit events for at most 8 fields" in new EventFixture {
     def contractRaw: String =
       s"""
@@ -1597,6 +1592,7 @@
          |  }
          |}
          |""".stripMargin
+
     def callingScriptRaw: String =
       s"""
          |$contractRaw
@@ -1608,7 +1604,7 @@
          |}
          |""".stripMargin
 
-    val logStatesOpt = getLogStates(blockFlow, chainIndex.from, callingBlock.hash, contractId)
+    val logStatesOpt = getLogStates(blockFlow, chainIndex.from, contractId, 0)
     val logStates    = logStatesOpt.value
 
     logStates.blockHash is callingBlock.hash
@@ -1617,7 +1613,8 @@
     val logState = logStates.states.head
     logState.index is 0.toByte
     logState.fields.map(_.asInstanceOf[Val.U256].v.toIntUnsafe) is AVector.tabulate(8)(_ + 1)
-=======
+  }
+
   it should "get all events emitted by a contract" in new EventFixtureWithContract {
     {
       info("All events emitted from the contract after the first method call")
@@ -1673,7 +1670,6 @@
       addingLogState.fields(0) is Val.U256(U256.unsafe(4))
       addingLogState.fields(1) is Val.U256(U256.unsafe(14))
     }
->>>>>>> a30dc044
   }
 
   it should "not compile when emitting events with array field types" in new FlowFixture {
@@ -1707,7 +1703,27 @@
     } yield logStatesOpt).rightValue
   }
 
-<<<<<<< HEAD
+  private def getEvents(
+      blockFlow: BlockFlow,
+      chainIndex: ChainIndex,
+      contractId: ContractId,
+      start: Int,
+      end: Int = Int.MaxValue
+  ): (Int, AVector[LogStates]) = {
+    blockFlow.getEvents(chainIndex, contractId, start, end).rightValue
+  }
+
+  private def getCurentCount(
+      blockFlow: BlockFlow,
+      groupIndex: GroupIndex,
+      contractId: ContractId
+  ): Option[Int] = {
+    (for {
+      worldState <- blockFlow.getBestPersistedWorldState(groupIndex)
+      countOpt   <- worldState.logCounterState.getOpt(contractId)
+    } yield countOpt).rightValue
+  }
+
   it should "return contract id in contract creation" in new ContractFixture {
     val contract: String =
       s"""
@@ -1734,9 +1750,9 @@
          |
          |$contract
          |""".stripMargin
-    val block = callTxScript(main)
-
-    val logStatesOpt = getLogStates(blockFlow, chainIndex.from, block.hash, contractId)
+    callTxScript(main)
+
+    val logStatesOpt = getLogStates(blockFlow, chainIndex.from, contractId, 0)
     val logStates    = logStatesOpt.value
     logStates.states.length is 2 // one system event, another one emitted event
     val subContractId = logStates.states(1).fields.head.asInstanceOf[Val.ByteVec].bytes
@@ -1984,34 +2000,13 @@
          |}
          |$foo
          |""".stripMargin
-    val block = callTxScript(main)
-
-    val logStatesOpt = getLogStates(blockFlow, chainIndex.from, block.hash, barId)
+    callTxScript(main)
+
+    val logStatesOpt = getLogStates(blockFlow, chainIndex.from, barId, 0)
     val logStates    = logStatesOpt.value
     logStates.states.length is 2
     logStates.states(0).fields.head.asInstanceOf[Val.U256].v.toIntUnsafe is 1
     logStates.states(1).fields.head.asInstanceOf[Val.U256].v.toIntUnsafe is 2
-=======
-  private def getEvents(
-      blockFlow: BlockFlow,
-      chainIndex: ChainIndex,
-      contractId: ContractId,
-      start: Int,
-      end: Int = Int.MaxValue
-  ): (Int, AVector[LogStates]) = {
-    blockFlow.getEvents(chainIndex, contractId, start, end).rightValue
-  }
-
-  private def getCurentCount(
-      blockFlow: BlockFlow,
-      groupIndex: GroupIndex,
-      contractId: ContractId
-  ): Option[Int] = {
-    (for {
-      worldState <- blockFlow.getBestPersistedWorldState(groupIndex)
-      countOpt   <- worldState.logCounterState.getOpt(contractId)
-    } yield countOpt).rightValue
->>>>>>> a30dc044
   }
 }
 // scalastyle:on file.size.limit no.equal regex