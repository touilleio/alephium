// Copyright 2018 The Alephium Authors
// This file is part of the alephium project.
//
// The library is free software: you can redistribute it and/or modify
// it under the terms of the GNU Lesser General Public License as published by
// the Free Software Foundation, either version 3 of the License, or
// (at your option) any later version.
//
// The library is distributed in the hope that it will be useful,
// but WITHOUT ANY WARRANTY; without even the implied warranty of
// MERCHANTABILITY or FITNESS FOR A PARTICULAR PURPOSE. See the
// GNU Lesser General Public License for more details.
//
// You should have received a copy of the GNU Lesser General Public License
// along with the library. If not, see <http://www.gnu.org/licenses/>.

package org.alephium.protocol.vm

<<<<<<< HEAD
import org.alephium.protocol.{Hash, Signature}
import org.alephium.protocol.config.{NetworkConfig, NetworkConfigFixture}
=======
import org.alephium.protocol.{BlockHash, Hash, Signature}
>>>>>>> 513e15af
import org.alephium.protocol.model._
import org.alephium.util.{AVector, TimeStamp}

trait ContextGenerators extends VMFactory with NoIndexModelGenerators {
  def genBlockEnv(): BlockEnv = {
    BlockEnv(NetworkId.AlephiumDevNet, TimeStamp.now(), Target.Max, Some(BlockHash.generate))
  }

  def genTxEnv(scriptOpt: Option[StatefulScript] = None, signatures: AVector[Signature]): TxEnv = {
    val (tx, prevOutputs) = {
      val (tx, prevOutputs) = transactionGenWithPreOutputs().sample.get
      tx.copy(unsigned = tx.unsigned.copy(scriptOpt = scriptOpt)) -> prevOutputs
    }
    TxEnv(tx, prevOutputs.map(_.referredOutput), Stack.popOnly(signatures))
  }

  def genStatelessContext(
      gasLimit: GasBox = minimalGas,
      signatures: AVector[Signature] = AVector.empty,
      blockEnv: Option[BlockEnv] = None,
      txEnv: Option[TxEnv] = None
  )(implicit networkConfig: NetworkConfig): StatelessContext = {
    StatelessContext.apply(
      blockEnv.getOrElse(genBlockEnv()),
      txEnv.getOrElse(genTxEnv(signatures = signatures)),
      gasLimit
    )
  }

  def prepareStatelessScript(
      script: StatelessScript,
      gasLimit: GasBox = minimalGas,
      signatures: AVector[Signature] = AVector.empty
  ): (ScriptObj[StatelessContext], StatelessContext) = {
    val obj     = script.toObject
    val context = genStatelessContext(gasLimit, signatures)
    obj -> context
  }

  def genStatefulContext(
      scriptOpt: Option[StatefulScript],
      gasLimit: GasBox = minimalGas,
      signatures: AVector[Signature] = AVector.empty
  ): StatefulContext = {
    val txEnv = genTxEnv(scriptOpt, signatures)
    StatefulContext(
      genBlockEnv(),
      txEnv,
      cachedWorldState.staging(),
      gasLimit
    )(LogConfig(enabled = true, contractAddresses = None))
  }

  def prepareStatefulScript(
      script: StatefulScript,
      gasLimit: GasBox = minimalGas
  ): (ScriptObj[StatefulContext], StatefulContext) = {
    val obj     = script.toObject
    val context = genStatefulContext(scriptOpt = Some(script), gasLimit = gasLimit)
    obj -> context
  }

  def prepareContract(
      contract: StatefulContract,
      fields: AVector[Val],
      gasLimit: GasBox = GasBox.unsafe(100000),
      contractOutputOpt: Option[(ContractOutput, ContractOutputRef)] = None,
      txEnvOpt: Option[TxEnv] = None
  ): (StatefulContractObject, StatefulContext) = {
    val groupIndex = GroupIndex.unsafe(0)
    val (contractOutput, contractOutputRef) = contractOutputOpt.getOrElse {
      val co  = contractOutputGen(scriptGen = p2cLockupGen(groupIndex)).sample.get
      val cor = ContractOutputRef.unsafe(Hash.generate, co, 0)
      (co, cor)
    }
    val halfDecoded = contract.toHalfDecoded()

    cachedWorldState.createContractUnsafe(
      halfDecoded,
      fields,
      contractOutputRef,
      contractOutput
    ) isE ()

    val obj = halfDecoded.toObjectUnsafe(contractOutputRef.key, fields)
    val context = new StatefulContext with NetworkConfigFixture.Default {
      val worldState: WorldState.Staging            = cachedWorldState.staging()
      val outputBalances: Balances                  = Balances.empty
      def nextOutputIndex: Int                      = 0
      def blockEnv: BlockEnv                        = genBlockEnv()
      def txEnv: TxEnv                              = txEnvOpt.getOrElse(genTxEnv(None, AVector.empty))
      def getInitialBalances(): ExeResult[Balances] = failed(ExpectNonPayableMethod)
      def logConfig: LogConfig                      = LogConfig(enabled = true, contractAddresses = None)
      var gasRemaining: GasBox                      = gasLimit
    }
    obj -> context
  }
}<|MERGE_RESOLUTION|>--- conflicted
+++ resolved
@@ -16,12 +16,8 @@
 
 package org.alephium.protocol.vm
 
-<<<<<<< HEAD
-import org.alephium.protocol.{Hash, Signature}
+import org.alephium.protocol.{BlockHash, Hash, Signature}
 import org.alephium.protocol.config.{NetworkConfig, NetworkConfigFixture}
-=======
-import org.alephium.protocol.{BlockHash, Hash, Signature}
->>>>>>> 513e15af
 import org.alephium.protocol.model._
 import org.alephium.util.{AVector, TimeStamp}
 
@@ -72,7 +68,7 @@
       txEnv,
       cachedWorldState.staging(),
       gasLimit
-    )(LogConfig(enabled = true, contractAddresses = None))
+    )(networkConfig, LogConfig(enabled = true, contractAddresses = None))
   }
 
   def prepareStatefulScript(
