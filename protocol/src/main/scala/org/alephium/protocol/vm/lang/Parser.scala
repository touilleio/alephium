--- conflicted
+++ resolved
@@ -331,22 +331,8 @@
   def contract[_: P]: P[Ast.TxContract] = P(Start ~ rawTxContract ~ End)
 
   @SuppressWarnings(Array("org.wartremover.warts.TraversableOps"))
-<<<<<<< HEAD
-  def interfaceInheritance[_: P]: P[Ast.ContractInheritance] =
-    P(Lexer.typeId.rep(0, ","))
-      .map { typeIds =>
-        if (typeIds.length == 1) {
-          Ast.ContractInheritance(typeIds.head, Seq.empty, Seq.empty)
-        } else {
-          throw Compiler.Error(
-            s"Interface only supports single inheritance: ${typeIds.map(_.name).mkString(",")}"
-          )
-        }
-      }
-=======
   def interfaceInheritance[_: P]: P[Ast.InterfaceInheritance] =
     P(Lexer.typeId).map(Ast.InterfaceInheritance)
->>>>>>> da78a65b
   def interfaceFunc[_: P]: P[Ast.FuncDef[StatefulContext]] =
     P(Lexer.funcModifier.rep(0) ~ Lexer.keyword("fn") ~/ Lexer.funcId ~ funParams ~ returnType)
       .map { case (modifiers, funcId, params, returnType) =>
