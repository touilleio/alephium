--- conflicted
+++ resolved
@@ -300,46 +300,9 @@
     }
   }
 
-<<<<<<< HEAD
-  @tailrec
-  private def checkNonRecursive(targetContractId: ContractId): ExeResult[Unit] = {
-    obj.contractIdOpt match {
-      case Some(contractId) =>
-        if (contractId == targetContractId) {
-          failed(UnexpectedRecursiveCallInMigration)
-        } else {
-          callerFrameOpt match {
-            case Some(frame) => frame.checkNonRecursive(targetContractId)
-            case None        => okay
-          }
-        }
-      case None => okay // Frame for TxScript
-    }
-  }
-
-  def migrateContract(
-      newContractCode: StatefulContract,
-      newFieldsOpt: Option[AVector[Val]]
-  ): ExeResult[Unit] = {
-    for {
-      contractId  <- obj.getContractId()
-      callerFrame <- getCallerFrame()
-      _           <- callerFrame.checkNonRecursive(contractId)
-      _           <- ctx.migrateContract(contractId, obj, newContractCode, newFieldsOpt)
-      _           <- runReturn() // return immediately as the code is upgraded
-    } yield {
-      pc -= 1
-    }
-  }
-
-  private def checkCallerForContractDestruction(
-      contractId: ContractId,
-      callerFrame: Frame[StatefulContext]
-=======
   private def checkNonRecursive(
       targetContractId: ContractId,
       error: ExeFailure
->>>>>>> 2f28e1bf
   ): ExeResult[Unit] = {
     if (checkNonRecursive(targetContractId)) {
       okay
